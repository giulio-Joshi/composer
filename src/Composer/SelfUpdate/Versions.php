<?php

/*
 * This file is part of Composer.
 *
 * (c) Nils Adermann <naderman@naderman.de>
 *     Jordi Boggiano <j.boggiano@seld.be>
 *
 * For the full copyright and license information, please view the LICENSE
 * file that was distributed with this source code.
 */

namespace Composer\SelfUpdate;

use Composer\Util\HttpDownloader;
use Composer\Config;
use Composer\Json\JsonFile;

/**
 * @author Jordi Boggiano <j.boggiano@seld.be>
 */
class Versions
{
<<<<<<< HEAD
    private $httpDownloader;
=======
    const CHANNELS = array('stable', 'preview', 'snapshot', '1', '2');

    private $rfs;
>>>>>>> a4cd422a
    private $config;
    private $channel;

    public function __construct(Config $config, HttpDownloader $httpDownloader)
    {
        $this->httpDownloader = $httpDownloader;
        $this->config = $config;
    }

    public function getChannel()
    {
        if ($this->channel) {
            return $this->channel;
        }

        $channelFile = $this->config->get('home').'/update-channel';
        if (file_exists($channelFile)) {
            $channel = trim(file_get_contents($channelFile));
            if (in_array($channel, array('stable', 'preview', 'snapshot'), true)) {
                return $this->channel = $channel;
            }
        }

        return $this->channel = 'stable';
    }

    public function setChannel($channel)
    {
        if (!in_array($channel, self::CHANNELS, true)) {
            throw new \InvalidArgumentException('Invalid channel '.$channel.', must be one of: ' . implode(', ', self::CHANNELS));
        }

        $channelFile = $this->config->get('home').'/update-channel';
        $this->channel = $channel;
        file_put_contents($channelFile, (is_numeric($channel) ? 'stable' : $channel).PHP_EOL);
    }

    public function getLatest($channel = null)
    {
        $protocol = extension_loaded('openssl') ? 'https' : 'http';
        $versions = $this->httpDownloader->get($protocol . '://getcomposer.org/versions')->decodeJson();

        foreach ($versions[$channel ?: $this->getChannel()] as $version) {
            if ($version['min-php'] <= PHP_VERSION_ID) {
                return $version;
            }
        }

        throw new \LogicException('There is no version of Composer available for your PHP version ('.PHP_VERSION.')');
    }
}<|MERGE_RESOLUTION|>--- conflicted
+++ resolved
@@ -21,13 +21,9 @@
  */
 class Versions
 {
-<<<<<<< HEAD
-    private $httpDownloader;
-=======
     const CHANNELS = array('stable', 'preview', 'snapshot', '1', '2');
 
-    private $rfs;
->>>>>>> a4cd422a
+    private $httpDownloader;
     private $config;
     private $channel;
 
