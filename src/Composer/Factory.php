--- conflicted
+++ resolved
@@ -285,7 +285,7 @@
      * @return Composer|PartialComposer Composer if $fullLoad is true, otherwise PartialComposer
      * @phpstan-return ($fullLoad is true ? Composer : PartialComposer)
      */
-    public function createComposer(IOInterface $io, $localConfig = null, bool $disablePlugins = false, ?string $cwd = null, bool $fullLoad = true, bool $disableScripts = false)
+    public function createComposer(IOInterface $io, $localConfig = null, $disablePlugins = false, ?string $cwd = null, bool $fullLoad = true, bool $disableScripts = false)
     {
         $cwd = $cwd ?? Platform::getCwd(true);
 
@@ -471,18 +471,11 @@
     }
 
     /**
-<<<<<<< HEAD
+     * @param bool|'local'|'global' $disablePlugins Whether plugins should not be loaded, can be set to local or global to only disable local/global plugins
      * @return PartialComposer|Composer|null By default PartialComposer, but Composer if $fullLoad is set to true
      * @phpstan-return ($fullLoad is true ? Composer|null : PartialComposer|null)
-=======
-     * @param bool|'local'|'global' $disablePlugins Whether plugins should not be loaded, can be set to local or global to only disable local/global plugins
-     * @param bool $disableScripts
-     * @param bool $fullLoad
-     *
-     * @return Composer|null
->>>>>>> c5ff1e1f
-     */
-    protected function createGlobalComposer(IOInterface $io, Config $config, bool $disablePlugins, bool $disableScripts, bool $fullLoad = false): ?PartialComposer
+     */
+    protected function createGlobalComposer(IOInterface $io, Config $config, $disablePlugins, bool $disableScripts, bool $fullLoad = false): ?PartialComposer
     {
         // make sure if disable plugins was 'local' it is now turned off
         $disablePlugins = $disablePlugins === 'global' || $disablePlugins === true;
@@ -567,16 +560,10 @@
     }
 
     /**
-<<<<<<< HEAD
-=======
-     * @param  IOInterface          $io
-     * @param  Composer             $composer
-     * @param  Composer             $globalComposer
      * @param  bool|'local'|'global' $disablePlugins Whether plugins should not be loaded, can be set to local or global to only disable local/global plugins
->>>>>>> c5ff1e1f
      * @return Plugin\PluginManager
      */
-    protected function createPluginManager(IOInterface $io, Composer $composer, PartialComposer $globalComposer = null, bool $disablePlugins = false): Plugin\PluginManager
+    protected function createPluginManager(IOInterface $io, Composer $composer, PartialComposer $globalComposer = null, $disablePlugins = false): Plugin\PluginManager
     {
         return new Plugin\PluginManager($io, $composer, $globalComposer, $disablePlugins);
     }
@@ -628,7 +615,7 @@
      * @param  bool        $disableScripts Whether scripts should not be run
      * @return Composer
      */
-    public static function create(IOInterface $io, $config = null, bool $disablePlugins = false, bool $disableScripts = false): Composer
+    public static function create(IOInterface $io, $config = null, $disablePlugins = false, bool $disableScripts = false): Composer
     {
         $factory = new static();
 
