<?php

/*
 * This file is part of Composer.
 *
 * (c) Nils Adermann <naderman@naderman.de>
 *     Jordi Boggiano <j.boggiano@seld.be>
 *
 * For the full copyright and license information, please view the LICENSE
 * file that was distributed with this source code.
 */

namespace Composer\Repository;

use Composer\Config;
use Composer\IO\IOInterface;
use Composer\Json\JsonFile;
use Composer\Package\Loader\ArrayLoader;
use Composer\Package\Version\VersionGuesser;
use Composer\Package\Version\VersionParser;
use Composer\Util\Platform;
use Composer\Util\ProcessExecutor;
use Composer\Util\Filesystem;
<<<<<<< HEAD
use Composer\Util\Url;
=======
use Composer\Util\Git as GitUtil;
>>>>>>> cb1f3899

/**
 * This repository allows installing local packages that are not necessarily under their own VCS.
 *
 * The local packages will be symlinked when possible, else they will be copied.
 *
 * @code
 * "require": {
 *     "<vendor>/<local-package>": "*"
 * },
 * "repositories": [
 *     {
 *         "type": "path",
 *         "url": "../../relative/path/to/package/"
 *     },
 *     {
 *         "type": "path",
 *         "url": "/absolute/path/to/package/"
 *     },
 *     {
 *         "type": "path",
 *         "url": "/absolute/path/to/several/packages/*"
 *     },
 *     {
 *         "type": "path",
 *         "url": "../../relative/path/to/package/",
 *         "options": {
 *             "symlink": false
 *         }
 *     },
 * ]
 * @endcode
 *
 * @author Samuel Roze <samuel.roze@gmail.com>
 * @author Johann Reinke <johann.reinke@gmail.com>
 */
class PathRepository extends ArrayRepository implements ConfigurableRepositoryInterface
{
    /**
     * @var ArrayLoader
     */
    private $loader;

    /**
     * @var VersionGuesser
     */
    private $versionGuesser;

    /**
     * @var string
     */
    private $url;

    /**
     * @var array
     */
    private $repoConfig;

    /**
     * @var ProcessExecutor
     */
    private $process;

    /**
     * @var array
     */
    private $options;

    /**
     * Initializes path repository.
     *
     * @param array       $repoConfig
     * @param IOInterface $io
     * @param Config      $config
     */
    public function __construct(array $repoConfig, IOInterface $io, Config $config)
    {
        if (!isset($repoConfig['url'])) {
            throw new \RuntimeException('You must specify the `url` configuration for the path repository');
        }

        $this->loader = new ArrayLoader(null, true);
        $this->url = Platform::expandPath($repoConfig['url']);
        $this->process = new ProcessExecutor($io);
        $this->versionGuesser = new VersionGuesser($config, $this->process, new VersionParser());
        $this->repoConfig = $repoConfig;
        $this->options = isset($repoConfig['options']) ? $repoConfig['options'] : array();
        if (!isset($this->options['relative'])) {
            $filesystem = new Filesystem();
            $this->options['relative'] = !$filesystem->isAbsolutePath($this->url);
        }

        parent::__construct();
    }

    public function getRepoName()
    {
        return 'path repo ('.Url::sanitize($this->repoConfig['url']).')';
    }

    public function getRepoConfig()
    {
        return $this->repoConfig;
    }

    /**
     * Initializes path repository.
     *
     * This method will basically read the folder and add the found package.
     */
    protected function initialize()
    {
        parent::initialize();

        $urlMatches = $this->getUrlMatches();

        if (empty($urlMatches)) {
            if (preg_match('{[*{}]}', $this->url)) {
                $url = $this->url;
                while (preg_match('{[*{}]}', $url)) {
                    $url = dirname($url);
                }
                // the parent directory before any wildcard exists, so we assume it is correctly configured but simply empty
                if (is_dir($url)) {
                    return;
                }
            }

            throw new \RuntimeException('The `url` supplied for the path (' . $this->url . ') repository does not exist');
        }

        foreach ($urlMatches as $url) {
            $path = realpath($url) . DIRECTORY_SEPARATOR;
            $composerFilePath = $path.'composer.json';

            if (!file_exists($composerFilePath)) {
                continue;
            }

            $json = file_get_contents($composerFilePath);
            $package = JsonFile::parseJson($json, $composerFilePath);
            $package['dist'] = array(
                'type' => 'path',
                'url' => $url,
                'reference' => sha1($json . serialize($this->options)),
            );
            $package['transport-options'] = $this->options;

            // carry over the root package version if this path repo is in the same git repository as root package
            if (!isset($package['version']) && ($rootVersion = getenv('COMPOSER_ROOT_VERSION'))) {
                if (
                    0 === $this->process->execute('git rev-parse HEAD', $ref1, $path)
                    && 0 === $this->process->execute('git rev-parse HEAD', $ref2)
                    && $ref1 === $ref2
                ) {
                    $package['version'] = $rootVersion;
                }
            }

            $output = '';
            if (is_dir($path . DIRECTORY_SEPARATOR . '.git') && 0 === $this->process->execute('git log -n1 --pretty=%H'.GitUtil::getNoShowSignatureFlag($this->process), $output, $path)) {
                $package['dist']['reference'] = trim($output);
            }

            if (!isset($package['version'])) {
                $versionData = $this->versionGuesser->guessVersion($package, $path);
                if (is_array($versionData) && $versionData['pretty_version']) {
                    // if there is a feature branch detected, we add a second packages with the feature branch version
                    if (!empty($versionData['feature_pretty_version'])) {
                        $package['version'] = $versionData['feature_pretty_version'];
                        $this->addPackage($this->loader->load($package));
                    }

                    $package['version'] = $versionData['pretty_version'];
                } else {
                    $package['version'] = 'dev-master';
                }
            }

            $package = $this->loader->load($package);
            $this->addPackage($package);
        }
    }

    /**
     * Get a list of all (possibly relative) path names matching given url (supports globbing).
     *
     * @return string[]
     */
    private function getUrlMatches()
    {
        $flags = GLOB_MARK | GLOB_ONLYDIR;

        if (defined('GLOB_BRACE')) {
            $flags |= GLOB_BRACE;
        } elseif (strpos($this->url, '{') !== false || strpos($this->url, '}') !== false) {
            throw new \RuntimeException('The operating system does not support GLOB_BRACE which is required for the url '. $this->url);
        }

        // Ensure environment-specific path separators are normalized to URL separators
        return array_map(function ($val) {
            return rtrim(str_replace(DIRECTORY_SEPARATOR, '/', $val), '/');
        }, glob($this->url, $flags));
    }
}<|MERGE_RESOLUTION|>--- conflicted
+++ resolved
@@ -21,11 +21,8 @@
 use Composer\Util\Platform;
 use Composer\Util\ProcessExecutor;
 use Composer\Util\Filesystem;
-<<<<<<< HEAD
 use Composer\Util\Url;
-=======
 use Composer\Util\Git as GitUtil;
->>>>>>> cb1f3899
 
 /**
  * This repository allows installing local packages that are not necessarily under their own VCS.
