<?php

/*
 * This file is part of Composer.
 *
 * (c) Nils Adermann <naderman@naderman.de>
 *     Jordi Boggiano <j.boggiano@seld.be>
 *
 * For the full copyright and license information, please view the LICENSE
 * file that was distributed with this source code.
 */

namespace Composer\Command;

use Composer\Config\JsonConfigSource;
use Composer\DependencyResolver\Request;
use Composer\Installer;
use Composer\Plugin\CommandEvent;
use Composer\Plugin\PluginEvents;
use Composer\Json\JsonFile;
use Composer\Factory;
use Symfony\Component\Console\Input\InputInterface;
use Symfony\Component\Console\Input\InputOption;
use Symfony\Component\Console\Input\InputArgument;
use Symfony\Component\Console\Output\OutputInterface;
use Composer\Package\BasePackage;

/**
 * @author Pierre du Plessis <pdples@gmail.com>
 * @author Jordi Boggiano <j.boggiano@seld.be>
 */
class RemoveCommand extends BaseCommand
{
    protected function configure()
    {
        $this
            ->setName('remove')
            ->setDescription('Removes a package from the require or require-dev.')
            ->setDefinition(array(
                new InputArgument('packages', InputArgument::IS_ARRAY | InputArgument::REQUIRED, 'Packages that should be removed.'),
                new InputOption('dev', null, InputOption::VALUE_NONE, 'Removes a package from the require-dev section.'),
                new InputOption('dry-run', null, InputOption::VALUE_NONE, 'Outputs the operations but will not execute anything (implicitly enables --verbose).'),
                new InputOption('no-progress', null, InputOption::VALUE_NONE, 'Do not output download progress.'),
                new InputOption('no-update', null, InputOption::VALUE_NONE, 'Disables the automatic update of the dependencies (implies --no-install).'),
                new InputOption('no-install', null, InputOption::VALUE_NONE, 'Skip the install step after updating the composer.lock file.'),
                new InputOption('no-scripts', null, InputOption::VALUE_NONE, 'Skips the execution of all scripts defined in composer.json file.'),
                new InputOption('update-no-dev', null, InputOption::VALUE_NONE, 'Run the dependency update with the --no-dev option.'),
                new InputOption('update-with-dependencies', 'w', InputOption::VALUE_NONE, 'Allows inherited dependencies to be updated with explicit dependencies. (Deprecrated, is now default behavior)'),
                new InputOption('update-with-all-dependencies', 'W', InputOption::VALUE_NONE, 'Allows all inherited dependencies to be updated, including those that are root requirements.'),
                new InputOption('with-all-dependencies', null, InputOption::VALUE_NONE, 'Alias for --update-with-all-dependencies'),
                new InputOption('no-update-with-dependencies', null, InputOption::VALUE_NONE, 'Does not allow inherited dependencies to be updated with explicit dependencies.'),
                new InputOption('unused', null, InputOption::VALUE_NONE, 'Remove all packages which are locked but not required by any other package.'),
                new InputOption('ignore-platform-req', null, InputOption::VALUE_REQUIRED | InputOption::VALUE_IS_ARRAY, 'Ignore a specific platform requirement (php & ext- packages).'),
                new InputOption('ignore-platform-reqs', null, InputOption::VALUE_NONE, 'Ignore all platform requirements (php & ext- packages).'),
                new InputOption('optimize-autoloader', 'o', InputOption::VALUE_NONE, 'Optimize autoloader during autoloader dump'),
                new InputOption('classmap-authoritative', 'a', InputOption::VALUE_NONE, 'Autoload classes from the classmap only. Implicitly enables `--optimize-autoloader`.'),
                new InputOption('apcu-autoloader', null, InputOption::VALUE_NONE, 'Use APCu to cache found/not-found classes.'),
                new InputOption('apcu-autoloader-prefix', null, InputOption::VALUE_REQUIRED, 'Use a custom prefix for the APCu autoloader cache. Implicitly enables --apcu-autoloader'),
            ))
            ->setHelp(
                <<<EOT
The <info>remove</info> command removes a package from the current
list of installed packages

<info>php composer.phar remove</info>

Read more at https://getcomposer.org/doc/03-cli.md#remove
EOT
            )
        ;
    }

    protected function interact(InputInterface $input, OutputInterface $output)
    {
        if ($input->getOption('unused')) {
            $composer = $this->getComposer();
            $locker = $composer->getLocker();
            if (!$locker->isLocked()) {
                throw new \UnexpectedValueException('A valid composer.lock file is required to run this command with --unused');
            }

            $lockedPackages = $locker->getLockedRepository()->getPackages();

            $required = array();
            foreach (array_merge($composer->getPackage()->getRequires(), $composer->getPackage()->getDevRequires()) as $link) {
                $required[$link->getTarget()] = true;
            }

            do {
                $found = false;
                foreach ($lockedPackages as $index => $package) {
                    foreach ($package->getNames() as $name) {
                        if (isset($required[$name])) {
                            foreach ($package->getRequires() as $link) {
                                $required[$link->getTarget()] = true;
                            }
                            $found = true;
                            unset($lockedPackages[$index]);
                            break;
                        }
                    }
                }
            } while ($found);

            $unused = array();
            foreach ($lockedPackages as $package) {
                $unused[] = $package->getName();
            }
            $input->setArgument('packages', array_merge($input->getArgument('packages'), $unused));

            if (!$input->getArgument('packages')) {
                $this->getIO()->writeError('<info>No unused packages to remove</info>');
                $this->setCode(function () {
                    return 0;
                });
            }
        }
    }

    protected function execute(InputInterface $input, OutputInterface $output)
    {
        $packages = $input->getArgument('packages');
        $packages = array_map('strtolower', $packages);

        $file = Factory::getComposerFile();

        $jsonFile = new JsonFile($file);
        $composer = $jsonFile->read();
        $composerBackup = file_get_contents($jsonFile->getPath());

        $json = new JsonConfigSource($jsonFile);

        $type = $input->getOption('dev') ? 'require-dev' : 'require';
        $altType = !$input->getOption('dev') ? 'require-dev' : 'require';
        $io = $this->getIO();

        if ($input->getOption('update-with-dependencies')) {
            $io->writeError('<warning>You are using the deprecated option "update-with-dependencies". This is now default behaviour. The --no-update-with-dependencies option can be used to remove a package without its dependencies.</warning>');
        }

        // make sure name checks are done case insensitively
        foreach (array('require', 'require-dev') as $linkType) {
            if (isset($composer[$linkType])) {
                foreach ($composer[$linkType] as $name => $version) {
                    $composer[$linkType][strtolower($name)] = $name;
                }
            }
        }

        $dryRun = $input->getOption('dry-run');
        $toRemove = array();
        foreach ($packages as $package) {
            if (isset($composer[$type][$package])) {
                if ($dryRun) {
                    $toRemove[$type][] = $composer[$type][$package];
                } else {
                    $json->removeLink($type, $composer[$type][$package]);
                }
            } elseif (isset($composer[$altType][$package])) {
                $io->writeError('<warning>' . $composer[$altType][$package] . ' could not be found in ' . $type . ' but it is present in ' . $altType . '</warning>');
                if ($io->isInteractive()) {
                    if ($io->askConfirmation('Do you want to remove it from ' . $altType . ' [<comment>yes</comment>]? ')) {
                        if ($dryRun) {
                            $toRemove[$altType][] = $composer[$altType][$package];
                        } else {
                            $json->removeLink($altType, $composer[$altType][$package]);
                        }
                    }
                }
            } elseif (isset($composer[$type]) && $matches = preg_grep(BasePackage::packageNameToRegexp($package), array_keys($composer[$type]))) {
                foreach ($matches as $matchedPackage) {
                    if ($dryRun) {
                        $toRemove[$type][] = $matchedPackage;
                    } else {
                        $json->removeLink($type, $matchedPackage);
                    }
                }
            } elseif (isset($composer[$altType]) && $matches = preg_grep(BasePackage::packageNameToRegexp($package), array_keys($composer[$altType]))) {
                foreach ($matches as $matchedPackage) {
                    $io->writeError('<warning>' . $matchedPackage . ' could not be found in ' . $type . ' but it is present in ' . $altType . '</warning>');
                    if ($io->isInteractive()) {
                        if ($io->askConfirmation('Do you want to remove it from ' . $altType . ' [<comment>yes</comment>]? ')) {
                            if ($dryRun) {
                                $toRemove[$altType][] = $matchedPackage;
                            } else {
                                $json->removeLink($altType, $matchedPackage);
                            }
                        }
                    }
                }
            } else {
                $io->writeError('<warning>'.$package.' is not required in your composer.json and has not been removed</warning>');
            }
        }

        $io->writeError('<info>'.$file.' has been updated</info>');

        if ($input->getOption('no-update')) {
            return 0;
        }

        // Update packages
        $this->resetComposer();
        $composer = $this->getComposer(true, $input->getOption('no-plugins'));

        if ($dryRun) {
            $rootPackage = $composer->getPackage();
            $links = array(
                'require' => $rootPackage->getRequires(),
                'require-dev' => $rootPackage->getDevRequires(),
            );
            foreach ($toRemove as $type => $packages) {
                foreach ($packages as $package) {
                    unset($links[$type][$package]);
                }
            }
            $rootPackage->setRequires($links['require']);
            $rootPackage->setDevRequires($links['require-dev']);
        }

        $commandEvent = new CommandEvent(PluginEvents::COMMAND, 'remove', $input, $output);
        $composer->getEventDispatcher()->dispatch($commandEvent->getName(), $commandEvent);

        $composer->getInstallationManager()->setOutputProgress(!$input->getOption('no-progress'));

        $install = Installer::create($io, $composer);

        $updateDevMode = !$input->getOption('update-no-dev');
        $optimize = $input->getOption('optimize-autoloader') || $composer->getConfig()->get('optimize-autoloader');
        $authoritative = $input->getOption('classmap-authoritative') || $composer->getConfig()->get('classmap-authoritative');
        $apcuPrefix = $input->getOption('apcu-autoloader-prefix');
        $apcu = $apcuPrefix !== null || $input->getOption('apcu-autoloader') || $composer->getConfig()->get('apcu-autoloader');

        $updateAllowTransitiveDependencies = Request::UPDATE_LISTED_WITH_TRANSITIVE_DEPS_NO_ROOT_REQUIRE;
        $flags = '';
        if ($input->getOption('update-with-all-dependencies') || $input->getOption('with-all-dependencies')) {
            $updateAllowTransitiveDependencies = Request::UPDATE_LISTED_WITH_TRANSITIVE_DEPS;
            $flags .= ' --with-all-dependencies';
        } elseif ($input->getOption('no-update-with-dependencies')) {
            $updateAllowTransitiveDependencies = Request::UPDATE_ONLY_LISTED;
            $flags .= ' --with-dependencies';
        }

        $io->writeError('<info>Running composer update '.implode(' ', $packages).$flags.'</info>');

        $ignorePlatformReqs = $input->getOption('ignore-platform-reqs') ?: ($input->getOption('ignore-platform-req') ?: false);

        $install
            ->setVerbose($input->getOption('verbose'))
            ->setDevMode($updateDevMode)
            ->setOptimizeAutoloader($optimize)
            ->setClassMapAuthoritative($authoritative)
<<<<<<< HEAD
            ->setApcuAutoloader($apcu)
            ->setUpdate()
=======
            ->setApcuAutoloader($apcu, $apcuPrefix)
            ->setUpdate(true)
>>>>>>> 3c25d180
            ->setInstall(!$input->getOption('no-install'))
            ->setUpdateAllowList($packages)
            ->setUpdateAllowTransitiveDependencies($updateAllowTransitiveDependencies)
            ->setIgnorePlatformRequirements($ignorePlatformReqs)
            ->setRunScripts(!$input->getOption('no-scripts'))
            ->setDryRun($dryRun)
        ;

        $status = $install->run();
        if ($status !== 0) {
            $io->writeError("\n".'<error>Removal failed, reverting '.$file.' to its original content.</error>');
            file_put_contents($jsonFile->getPath(), $composerBackup);
        }

        return $status;
    }
}<|MERGE_RESOLUTION|>--- conflicted
+++ resolved
@@ -250,13 +250,8 @@
             ->setDevMode($updateDevMode)
             ->setOptimizeAutoloader($optimize)
             ->setClassMapAuthoritative($authoritative)
-<<<<<<< HEAD
-            ->setApcuAutoloader($apcu)
-            ->setUpdate()
-=======
             ->setApcuAutoloader($apcu, $apcuPrefix)
             ->setUpdate(true)
->>>>>>> 3c25d180
             ->setInstall(!$input->getOption('no-install'))
             ->setUpdateAllowList($packages)
             ->setUpdateAllowTransitiveDependencies($updateAllowTransitiveDependencies)
