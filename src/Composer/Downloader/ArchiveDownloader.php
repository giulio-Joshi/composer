<?php declare(strict_types=1);

/*
 * This file is part of Composer.
 *
 * (c) Nils Adermann <naderman@naderman.de>
 *     Jordi Boggiano <j.boggiano@seld.be>
 *
 * For the full copyright and license information, please view the LICENSE
 * file that was distributed with this source code.
 */

namespace Composer\Downloader;

use Composer\Package\PackageInterface;
use Composer\Util\Platform;
use Symfony\Component\Finder\Finder;
use React\Promise\PromiseInterface;
use Composer\DependencyResolver\Operation\InstallOperation;

/**
 * Base downloader for archives
 *
 * @author Kirill chEbba Chebunin <iam@chebba.org>
 * @author Jordi Boggiano <j.boggiano@seld.be>
 * @author François Pluchino <francois.pluchino@opendisplay.com>
 */
abstract class ArchiveDownloader extends FileDownloader
{
    /**
     * @var array<string, true>
     */
    protected $cleanupExecuted = array();

    /**
     * @return PromiseInterface
     */
    public function prepare(string $type, PackageInterface $package, string $path, PackageInterface $prevPackage = null): PromiseInterface
    {
        unset($this->cleanupExecuted[$package->getName()]);

        return parent::prepare($type, $package, $path, $prevPackage);
    }

    /**
     * @return PromiseInterface
     */
    public function cleanup(string $type, PackageInterface $package, string $path, PackageInterface $prevPackage = null): PromiseInterface
    {
        $this->cleanupExecuted[$package->getName()] = true;

        return parent::cleanup($type, $package, $path, $prevPackage);
    }

    /**
     * @inheritDoc
     *
     * @param bool $output
     *
     * @return PromiseInterface
     *
     * @throws \RuntimeException
     * @throws \UnexpectedValueException
     */
    public function install(PackageInterface $package, string $path, bool $output = true): PromiseInterface
    {
        if ($output) {
            $this->io->writeError("  - " . InstallOperation::format($package) . $this->getInstallOperationAppendix($package, $path));
        }

        $vendorDir = $this->config->get('vendor-dir');

        // clean up the target directory, unless it contains the vendor dir, as the vendor dir contains
        // the archive to be extracted. This is the case when installing with create-project in the current directory
        // but in that case we ensure the directory is empty already in ProjectInstaller so no need to empty it here.
        if (false === strpos($this->filesystem->normalizePath($vendorDir), $this->filesystem->normalizePath($path.DIRECTORY_SEPARATOR))) {
            $this->filesystem->emptyDirectory($path);
        }

        do {
            $temporaryDir = $vendorDir.'/composer/'.substr(md5(uniqid('', true)), 0, 8);
        } while (is_dir($temporaryDir));

        $this->addCleanupPath($package, $temporaryDir);
        // avoid cleaning up $path if installing in "." for eg create-project as we can not
        // delete the directory we are currently in on windows
        if (!is_dir($path) || realpath($path) !== Platform::getCwd()) {
            $this->addCleanupPath($package, $path);
        }

        $this->filesystem->ensureDirectoryExists($temporaryDir);
        $fileName = $this->getFileName($package, $path);

        $filesystem = $this->filesystem;

        $cleanup = function () use ($path, $filesystem, $temporaryDir, $package) {
            // remove cache if the file was corrupted
            $this->clearLastCacheWrite($package);

            // clean up
            $filesystem->removeDirectory($temporaryDir);
            if (is_dir($path) && realpath($path) !== Platform::getCwd()) {
                $filesystem->removeDirectory($path);
            }
            $this->removeCleanupPath($package, $temporaryDir);
            $this->removeCleanupPath($package, realpath($path));
        };

        try {
            $promise = $this->extract($package, $fileName, $temporaryDir);
        } catch (\Exception $e) {
            $cleanup();
            throw $e;
        }

<<<<<<< HEAD
        return $promise->then(function () use ($package, $filesystem, $fileName, $temporaryDir, $path): \React\Promise\PromiseInterface {
            $filesystem->unlink($fileName);
=======
        if (!$promise instanceof PromiseInterface) {
            $promise = \React\Promise\resolve();
        }

        return $promise->then(function () use ($self, $package, $filesystem, $fileName, $temporaryDir, $path) {
            if (file_exists($fileName)) {
                $filesystem->unlink($fileName);
            }
>>>>>>> 2dbe66ad

            /**
             * Returns the folder content, excluding .DS_Store
             *
             * @param  string         $dir Directory
             * @return \SplFileInfo[]
             */
            $getFolderContent = function ($dir): array {
                $finder = Finder::create()
                    ->ignoreVCS(false)
                    ->ignoreDotFiles(false)
                    ->notName('.DS_Store')
                    ->depth(0)
                    ->in($dir);

                return iterator_to_array($finder);
            };
            $renameRecursively = null;
            /**
             * Renames (and recursively merges if needed) a folder into another one
             *
             * For custom installers, where packages may share paths, and given Composer 2's parallelism, we need to make sure
             * that the source directory gets merged into the target one if the target exists. Otherwise rename() by default would
             * put the source into the target e.g. src/ => target/src/ (assuming target exists) instead of src/ => target/
             *
             * @param  string $from Directory
             * @param  string $to   Directory
             * @return void
             */
            $renameRecursively = function ($from, $to) use ($filesystem, $getFolderContent, $package, &$renameRecursively) {
                $contentDir = $getFolderContent($from);

                // move files back out of the temp dir
                foreach ($contentDir as $file) {
                    $file = (string) $file;
                    if (is_dir($to . '/' . basename($file))) {
                        if (!is_dir($file)) {
                            throw new \RuntimeException('Installing '.$package.' would lead to overwriting the '.$to.'/'.basename($file).' directory with a file from the package, invalid operation.');
                        }
                        $renameRecursively($file, $to . '/' . basename($file));
                    } else {
                        $filesystem->rename($file, $to . '/' . basename($file));
                    }
                }
            };

            $renameAsOne = false;
            if (!file_exists($path)) {
                $renameAsOne = true;
            } elseif ($filesystem->isDirEmpty($path)) {
                try {
                    if ($filesystem->removeDirectoryPhp($path)) {
                        $renameAsOne = true;
                    }
                } catch (\RuntimeException $e) {
                    // ignore error, and simply do not renameAsOne
                }
            }

            $contentDir = $getFolderContent($temporaryDir);
            $singleDirAtTopLevel = 1 === count($contentDir) && is_dir((string) reset($contentDir));

            if ($renameAsOne) {
                // if the target $path is clear, we can rename the whole package in one go instead of looping over the contents
                if ($singleDirAtTopLevel) {
                    $extractedDir = (string) reset($contentDir);
                } else {
                    $extractedDir = $temporaryDir;
                }
                $filesystem->rename($extractedDir, $path);
            } else {
                // only one dir in the archive, extract its contents out of it
                $from = $temporaryDir;
                if ($singleDirAtTopLevel) {
                    $from = (string) reset($contentDir);
                }

                $renameRecursively($from, $path);
            }

            $promise = $filesystem->removeDirectoryAsync($temporaryDir);

            return $promise->then(function () use ($package, $path, $temporaryDir) {
                $this->removeCleanupPath($package, $temporaryDir);
                $this->removeCleanupPath($package, $path);
            });
        }, function ($e) use ($cleanup) {
            $cleanup();

            throw $e;
        });
    }

    /**
     * @inheritDoc
     */
    protected function getInstallOperationAppendix(PackageInterface $package, string $path): string
    {
        return ': Extracting archive';
    }

    /**
     * Extract file to directory
     *
     * @param string $file Extracted file
     * @param string $path Directory
     *
     * @throws \UnexpectedValueException If can not extract downloaded file to path
     */
    abstract protected function extract(PackageInterface $package, string $file, string $path): PromiseInterface;
}<|MERGE_RESOLUTION|>--- conflicted
+++ resolved
@@ -113,19 +113,10 @@
             throw $e;
         }
 
-<<<<<<< HEAD
         return $promise->then(function () use ($package, $filesystem, $fileName, $temporaryDir, $path): \React\Promise\PromiseInterface {
-            $filesystem->unlink($fileName);
-=======
-        if (!$promise instanceof PromiseInterface) {
-            $promise = \React\Promise\resolve();
-        }
-
-        return $promise->then(function () use ($self, $package, $filesystem, $fileName, $temporaryDir, $path) {
             if (file_exists($fileName)) {
                 $filesystem->unlink($fileName);
             }
->>>>>>> 2dbe66ad
 
             /**
              * Returns the folder content, excluding .DS_Store
