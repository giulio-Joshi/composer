--- conflicted
+++ resolved
@@ -72,17 +72,6 @@
             $package->getFullPrettyVersion()
         ));
 
-<<<<<<< HEAD
-        try {
-            if (Platform::isWindows()) {
-                // Implement symlinks as NTFS junctions on Windows
-                $this->filesystem->junction($realUrl, $path);
-                $this->io->writeError(sprintf('    Junctioned from %s', $url));
-            } else {
-                $shortestPath = $this->filesystem->findShortestPath($path, $realUrl);
-                $fileSystem->symlink($shortestPath, $path);
-                $this->io->writeError(sprintf('    Symlinked from %s', $url));
-=======
         if (self::STRATEGY_SYMLINK == $currentStrategy) {
             try {
                 if (Platform::isWindows()) {
@@ -101,7 +90,6 @@
                 } else {
                     throw new \RuntimeException(sprintf('Symlink from "%s" to "%s" failed!', $realUrl, $path));
                 }
->>>>>>> 861b2bc8
             }
         }
 
