--- conflicted
+++ resolved
@@ -49,13 +49,8 @@
     public function prepare($type, PackageInterface $package, PackageInterface $prevPackage = null)
     {
         // fail install process early if it is going to fail due to a plugin not being allowed
-<<<<<<< HEAD
-        if (($type === 'install' || $type === 'update') && !$this->getPluginManager()->arePluginsDisabled()) {
+        if (($type === 'install' || $type === 'update') && !$this->getPluginManager()->arePluginsDisabled('local')) {
             $this->getPluginManager()->isPluginAllowed($package->getName(), false);
-=======
-        if (($type === 'install' || $type === 'update') && !$this->composer->getPluginManager()->arePluginsDisabled('local')) {
-            $this->composer->getPluginManager()->isPluginAllowed($package->getName(), false);
->>>>>>> c5ff1e1f
         }
 
         return parent::prepare($type, $package, $prevPackage);
