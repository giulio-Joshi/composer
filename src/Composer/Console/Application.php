--- conflicted
+++ resolved
@@ -227,12 +227,9 @@
         $commands[] = new Command\RunScriptCommand();
         $commands[] = new Command\LicensesCommand();
         $commands[] = new Command\GlobalCommand();
-<<<<<<< HEAD
         $commands[] = new Command\ClearCacheCommand();
         $commands[] = new Command\RemoveCommand();
-=======
         $commands[] = new Command\HomeCommand();
->>>>>>> 2b5a9aee
 
         if ('phar:' === substr(__FILE__, 0, 5)) {
             $commands[] = new Command\SelfUpdateCommand();
