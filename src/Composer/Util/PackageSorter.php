<?php declare(strict_types=1);

/*
 * This file is part of Composer.
 *
 * (c) Nils Adermann <naderman@naderman.de>
 *     Jordi Boggiano <j.boggiano@seld.be>
 *
 * For the full copyright and license information, please view the LICENSE
 * file that was distributed with this source code.
 */

namespace Composer\Util;

use Composer\Package\PackageInterface;
use Composer\Package\RootPackageInterface;

class PackageSorter
{
    /**
     * Sorts packages by dependency weight
     *
     * Packages of equal weight are sorted alphabetically
     *
     * @param  PackageInterface[] $packages
     * @param  array<string, int> $weights Pre-set weights for some packages to give them more (negative number) or less (positive) weight offsets
     * @return PackageInterface[] sorted array
     */
<<<<<<< HEAD
    public static function sortPackages(array $packages): array
=======
    public static function sortPackages(array $packages, array $weights = array())
>>>>>>> 78bdd812
    {
        $usageList = array();

        foreach ($packages as $package) {
            $links = $package->getRequires();
            if ($package instanceof RootPackageInterface) {
                $links = array_merge($links, $package->getDevRequires());
            }
            foreach ($links as $link) {
                $target = $link->getTarget();
                $usageList[$target][] = $package->getName();
            }
        }
        $computing = array();
        $computed = array();
        $computeImportance = function ($name) use (&$computeImportance, &$computing, &$computed, $usageList, $weights) {
            // reusing computed importance
            if (isset($computed[$name])) {
                return $computed[$name];
            }

            // canceling circular dependency
            if (isset($computing[$name])) {
                return 0;
            }

            $computing[$name] = true;
            $weight = isset($weights[$name]) ? $weights[$name] : 0;

            if (isset($usageList[$name])) {
                foreach ($usageList[$name] as $user) {
                    $weight -= 1 - $computeImportance($user);
                }
            }

            unset($computing[$name]);
            $computed[$name] = $weight;

            return $weight;
        };

        $weightedPackages = array();

        foreach ($packages as $index => $package) {
            $name = $package->getName();
            $weight = $computeImportance($name);
            $weightedPackages[] = array('name' => $name, 'weight' => $weight, 'index' => $index);
        }

        usort($weightedPackages, function (array $a, array $b): int {
            if ($a['weight'] !== $b['weight']) {
                return $a['weight'] - $b['weight'];
            }

            return strnatcasecmp($a['name'], $b['name']);
        });

        $sortedPackages = array();

        foreach ($weightedPackages as $pkg) {
            $sortedPackages[] = $packages[$pkg['index']];
        }

        return $sortedPackages;
    }
}<|MERGE_RESOLUTION|>--- conflicted
+++ resolved
@@ -26,11 +26,7 @@
      * @param  array<string, int> $weights Pre-set weights for some packages to give them more (negative number) or less (positive) weight offsets
      * @return PackageInterface[] sorted array
      */
-<<<<<<< HEAD
-    public static function sortPackages(array $packages): array
-=======
-    public static function sortPackages(array $packages, array $weights = array())
->>>>>>> 78bdd812
+    public static function sortPackages(array $packages, array $weights = array()): array
     {
         $usageList = array();
 
@@ -58,7 +54,7 @@
             }
 
             $computing[$name] = true;
-            $weight = isset($weights[$name]) ? $weights[$name] : 0;
+            $weight = $weights[$name] ?? 0;
 
             if (isset($usageList[$name])) {
                 foreach ($usageList[$name] as $user) {
