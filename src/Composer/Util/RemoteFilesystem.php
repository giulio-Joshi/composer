<?php

/*
 * This file is part of Composer.
 *
 * (c) Nils Adermann <naderman@naderman.de>
 *     Jordi Boggiano <j.boggiano@seld.be>
 *
 * For the full copyright and license information, please view the LICENSE
 * file that was distributed with this source code.
 */

namespace Composer\Util;

use Composer\Config;
use Composer\IO\IOInterface;
use Composer\Downloader\TransportException;
use Composer\CaBundle\CaBundle;
use Composer\Util\HttpDownloader;
use Composer\Util\Http\Response;

/**
 * @author François Pluchino <francois.pluchino@opendisplay.com>
 * @author Jordi Boggiano <j.boggiano@seld.be>
 * @author Nils Adermann <naderman@naderman.de>
 */
class RemoteFilesystem
{
    private $io;
    private $config;
    private $scheme;
    private $bytesMax;
    private $originUrl;
    private $fileUrl;
    private $fileName;
    private $retry;
    private $progress;
    private $lastProgress;
    private $options = array();
    private $peerCertificateMap = array();
    private $disableTls = false;
    private $retryAuthFailure;
    private $lastHeaders;
    private $storeAuth;
    private $authHelper;
    private $degradedMode = false;
    private $redirects;
    private $maxRedirects = 20;
    private $displayedOriginAuthentications = array();

    /**
     * Constructor.
     *
     * @param IOInterface $io         The IO instance
     * @param Config      $config     The config
     * @param array       $options    The options
     * @param bool        $disableTls
     */
    public function __construct(IOInterface $io, Config $config, array $options = array(), $disableTls = false)
    {
        $this->io = $io;

        // Setup TLS options
        // The cafile option can be set via config.json
        if ($disableTls === false) {
            $this->options = StreamContextFactory::getTlsDefaults($options, $io);
        } else {
            $this->disableTls = true;
        }

        // handle the other externally set options normally.
        $this->options = array_replace_recursive($this->options, $options);
        $this->config = $config;
        $this->authHelper = new AuthHelper($io, $config);
    }

    /**
     * Copy the remote file in local.
     *
     * @param string $originUrl The origin URL
     * @param string $fileUrl   The file URL
     * @param string $fileName  the local filename
     * @param bool   $progress  Display the progression
     * @param array  $options   Additional context options
     *
     * @return bool true
     */
    public function copy($originUrl, $fileUrl, $fileName, $progress = true, $options = array())
    {
        return $this->get($originUrl, $fileUrl, $options, $fileName, $progress);
    }

    /**
     * Get the content.
     *
     * @param string $originUrl The origin URL
     * @param string $fileUrl   The file URL
     * @param bool   $progress  Display the progression
     * @param array  $options   Additional context options
     *
     * @return bool|string The content
     */
    public function getContents($originUrl, $fileUrl, $progress = true, $options = array())
    {
        return $this->get($originUrl, $fileUrl, $options, null, $progress);
    }

    /**
     * Retrieve the options set in the constructor
     *
     * @return array Options
     */
    public function getOptions()
    {
        return $this->options;
    }

    /**
     * Merges new options
     *
     * @param array $options
     */
    public function setOptions(array $options)
    {
        $this->options = array_replace_recursive($this->options, $options);
    }

    /**
     * Check is disable TLS.
     *
     * @return bool
     */
    public function isTlsDisabled()
    {
        return $this->disableTls === true;
    }

    /**
     * Returns the headers of the last request
     *
     * @return array
     */
    public function getLastHeaders()
    {
        return $this->lastHeaders;
    }

    /**
     * @param  array    $headers array of returned headers like from getLastHeaders()
     * @return int|null
     */
    public static function findStatusCode(array $headers)
    {
        $value = null;
        foreach ($headers as $header) {
            if (preg_match('{^HTTP/\S+ (\d+)}i', $header, $match)) {
                // In case of redirects, http_response_headers contains the headers of all responses
                // so we can not return directly and need to keep iterating
                $value = (int) $match[1];
            }
        }

        return $value;
    }

    /**
     * @param  array       $headers array of returned headers like from getLastHeaders()
     * @return string|null
     */
    public function findStatusMessage(array $headers)
    {
        $value = null;
        foreach ($headers as $header) {
            if (preg_match('{^HTTP/\S+ \d+}i', $header)) {
                // In case of redirects, http_response_headers contains the headers of all responses
                // so we can not return directly and need to keep iterating
                $value = $header;
            }
        }

        return $value;
    }

    /**
     * Get file content or copy action.
     *
     * @param string $originUrl         The origin URL
     * @param string $fileUrl           The file URL
     * @param array  $additionalOptions context options
     * @param string $fileName          the local filename
     * @param bool   $progress          Display the progression
     *
     * @throws TransportException|\Exception
     * @throws TransportException            When the file could not be downloaded
     *
     * @return bool|string
     */
    protected function get($originUrl, $fileUrl, $additionalOptions = array(), $fileName = null, $progress = true)
    {
        $this->scheme = parse_url($fileUrl, PHP_URL_SCHEME);
        $this->bytesMax = 0;
        $this->originUrl = $originUrl;
        $this->fileUrl = $fileUrl;
        $this->fileName = $fileName;
        $this->progress = $progress;
        $this->lastProgress = null;
        $this->retryAuthFailure = true;
        $this->lastHeaders = array();
        $this->redirects = 1; // The first request counts.

        $tempAdditionalOptions = $additionalOptions;
        if (isset($tempAdditionalOptions['retry-auth-failure'])) {
            $this->retryAuthFailure = (bool) $tempAdditionalOptions['retry-auth-failure'];

            unset($tempAdditionalOptions['retry-auth-failure']);
        }

        $isRedirect = false;
        if (isset($tempAdditionalOptions['redirects'])) {
            $this->redirects = $tempAdditionalOptions['redirects'];
            $isRedirect = true;

            unset($tempAdditionalOptions['redirects']);
        }

        $options = $this->getOptionsForUrl($originUrl, $tempAdditionalOptions);
        unset($tempAdditionalOptions);

        $origFileUrl = $fileUrl;

        if (isset($options['gitlab-token'])) {
            $fileUrl .= (false === strpos($fileUrl, '?') ? '?' : '&') . 'access_token='.$options['gitlab-token'];
            unset($options['gitlab-token']);
        }

        if (isset($options['http'])) {
            $options['http']['ignore_errors'] = true;
        }

        if ($this->degradedMode && substr($fileUrl, 0, 26) === 'http://repo.packagist.org/') {
            // access packagist using the resolved IPv4 instead of the hostname to force IPv4 protocol
            $fileUrl = 'http://' . gethostbyname('repo.packagist.org') . substr($fileUrl, 20);
            $degradedPackagist = true;
        }

        $ctx = StreamContextFactory::getContext($fileUrl, $options, array('notification' => array($this, 'callbackGet')));

        $actualContextOptions = stream_context_get_options($ctx);
        $usingProxy = !empty($actualContextOptions['http']['proxy']) ? ' using proxy ' . $actualContextOptions['http']['proxy'] : '';
        $this->io->writeError((substr($origFileUrl, 0, 4) === 'http' ? 'Downloading ' : 'Reading ') . $this->stripCredentialsFromUrl($origFileUrl) . $usingProxy, true, IOInterface::DEBUG);
        unset($origFileUrl, $actualContextOptions);

        // Check for secure HTTP, but allow insecure Packagist calls to $hashed providers as file integrity is verified with sha256
        if ((!preg_match('{^http://(repo\.)?packagist\.org/p/}', $fileUrl) || (false === strpos($fileUrl, '$') && false === strpos($fileUrl, '%24'))) && empty($degradedPackagist) && $this->config) {
            $this->config->prohibitUrlByConfig($fileUrl, $this->io);
        }

        if ($this->progress && !$isRedirect) {
            $this->io->writeError("Downloading (<comment>connecting...</comment>)", false);
        }

        $errorMessage = '';
        $errorCode = 0;
        $result = false;
        set_error_handler(function ($code, $msg) use (&$errorMessage) {
            if ($errorMessage) {
                $errorMessage .= "\n";
            }
            $errorMessage .= preg_replace('{^file_get_contents\(.*?\): }', '', $msg);

            return true;
        });
        try {
            $result = $this->getRemoteContents($originUrl, $fileUrl, $ctx, $http_response_header);

            if (!empty($http_response_header[0])) {
                $statusCode = $this->findStatusCode($http_response_header);
                if ($statusCode >= 400 && Response::findHeaderValue($http_response_header, 'content-type') === 'application/json') {
                    HttpDownloader::outputWarnings($this->io, $originUrl, json_decode($result, true));
                }

                if (in_array($statusCode, array(401, 403)) && $this->retryAuthFailure) {
                    $this->promptAuthAndRetry($statusCode, $this->findStatusMessage($http_response_header), $http_response_header);
                }
            }

            $contentLength = !empty($http_response_header[0]) ? Response::findHeaderValue($http_response_header, 'content-length') : null;
            if ($contentLength && Platform::strlen($result) < $contentLength) {
                // alas, this is not possible via the stream callback because STREAM_NOTIFY_COMPLETED is documented, but not implemented anywhere in PHP
                $e = new TransportException('Content-Length mismatch, received '.Platform::strlen($result).' bytes out of the expected '.$contentLength);
                $e->setHeaders($http_response_header);
                $e->setStatusCode($this->findStatusCode($http_response_header));
                $e->setResponse($result);
                $this->io->writeError('Content-Length mismatch, received '.Platform::strlen($result).' out of '.$contentLength.' bytes: (' . base64_encode($result).')', true, IOInterface::DEBUG);

                throw $e;
            }

            if (PHP_VERSION_ID < 50600 && !empty($options['ssl']['peer_fingerprint'])) {
                // Emulate fingerprint validation on PHP < 5.6
                $params = stream_context_get_params($ctx);
                $expectedPeerFingerprint = $options['ssl']['peer_fingerprint'];
                $peerFingerprint = TlsHelper::getCertificateFingerprint($params['options']['ssl']['peer_certificate']);

                // Constant time compare??!
                if ($expectedPeerFingerprint !== $peerFingerprint) {
                    throw new TransportException('Peer fingerprint did not match');
                }
            }
        } catch (\Exception $e) {
            if ($e instanceof TransportException && !empty($http_response_header[0])) {
                $e->setHeaders($http_response_header);
                $e->setStatusCode($this->findStatusCode($http_response_header));
            }
            if ($e instanceof TransportException && $result !== false) {
                $e->setResponse($result);
            }
            $result = false;
        }
        if ($errorMessage && !filter_var(ini_get('allow_url_fopen'), FILTER_VALIDATE_BOOLEAN)) {
            $errorMessage = 'allow_url_fopen must be enabled in php.ini ('.$errorMessage.')';
        }
        restore_error_handler();
        if (isset($e) && !$this->retry) {
            if (!$this->degradedMode && false !== strpos($e->getMessage(), 'Operation timed out')) {
                $this->degradedMode = true;
                $this->io->writeError('');
                $this->io->writeError(array(
                    '<error>'.$e->getMessage().'</error>',
                    '<error>Retrying with degraded mode, check https://getcomposer.org/doc/articles/troubleshooting.md#degraded-mode for more info</error>',
                ));

                return $this->get($this->originUrl, $this->fileUrl, $additionalOptions, $this->fileName, $this->progress);
            }

            throw $e;
        }

        $statusCode = null;
        $contentType = null;
        $locationHeader = null;
        if (!empty($http_response_header[0])) {
            $statusCode = $this->findStatusCode($http_response_header);
            $contentType = Response::findHeaderValue($http_response_header, 'content-type');
            $locationHeader = Response::findHeaderValue($http_response_header, 'location');
        }

        // check for bitbucket login page asking to authenticate
        if ($originUrl === 'bitbucket.org'
            && !$this->authHelper->isPublicBitBucketDownload($fileUrl)
            && substr($fileUrl, -4) === '.zip'
            && (!$locationHeader || substr($locationHeader, -4) !== '.zip')
            && $contentType && preg_match('{^text/html\b}i', $contentType)
        ) {
            $result = false;
            if ($this->retryAuthFailure) {
                $this->promptAuthAndRetry(401);
            }
        }

        // check for gitlab 404 when downloading archives
        if ($statusCode === 404
            && $this->config && in_array($originUrl, $this->config->get('gitlab-domains'), true)
            && false !== strpos($fileUrl, 'archive.zip')
        ) {
            $result = false;
            if ($this->retryAuthFailure) {
                $this->promptAuthAndRetry(401);
            }
        }

        // handle 3xx redirects, 304 Not Modified is excluded
        $hasFollowedRedirect = false;
        if ($statusCode >= 300 && $statusCode <= 399 && $statusCode !== 304 && $this->redirects < $this->maxRedirects) {
            $hasFollowedRedirect = true;
            $result = $this->handleRedirect($http_response_header, $additionalOptions, $result);
        }

        // fail 4xx and 5xx responses and capture the response
        if ($statusCode && $statusCode >= 400 && $statusCode <= 599) {
            if (!$this->retry) {
                if ($this->progress && !$isRedirect) {
                    $this->io->overwriteError("Downloading (<error>failed</error>)", false);
                }

                $e = new TransportException('The "'.$this->fileUrl.'" file could not be downloaded ('.$http_response_header[0].')', $statusCode);
                $e->setHeaders($http_response_header);
                $e->setResponse($result);
                $e->setStatusCode($statusCode);
                throw $e;
            }
            $result = false;
        }

        if ($this->progress && !$this->retry && !$isRedirect) {
            $this->io->overwriteError("Downloading (".($result === false ? '<error>failed</error>' : '<comment>100%</comment>').")", false);
        }

        // decode gzip
        if ($result && extension_loaded('zlib') && substr($fileUrl, 0, 4) === 'http' && !$hasFollowedRedirect) {
            $contentEncoding = Response::findHeaderValue($http_response_header, 'content-encoding');
            $decode = $contentEncoding && 'gzip' === strtolower($contentEncoding);

            if ($decode) {
                try {
                    if (PHP_VERSION_ID >= 50400) {
                        $result = zlib_decode($result);
                    } else {
                        // work around issue with gzuncompress & co that do not work with all gzip checksums
                        $result = file_get_contents('compress.zlib://data:application/octet-stream;base64,'.base64_encode($result));
                    }

                    if (!$result) {
                        throw new TransportException('Failed to decode zlib stream');
                    }
                } catch (\Exception $e) {
                    if ($this->degradedMode) {
                        throw $e;
                    }

                    $this->degradedMode = true;
                    $this->io->writeError(array(
                        '',
                        '<error>Failed to decode response: '.$e->getMessage().'</error>',
                        '<error>Retrying with degraded mode, check https://getcomposer.org/doc/articles/troubleshooting.md#degraded-mode for more info</error>',
                    ));

                    return $this->get($this->originUrl, $this->fileUrl, $additionalOptions, $this->fileName, $this->progress);
                }
            }
        }

        // handle copy command if download was successful
        if (false !== $result && null !== $fileName && !$isRedirect) {
            if ('' === $result) {
                throw new TransportException('"'.$this->fileUrl.'" appears broken, and returned an empty 200 response');
            }

            $errorMessage = '';
            set_error_handler(function ($code, $msg) use (&$errorMessage) {
                if ($errorMessage) {
                    $errorMessage .= "\n";
                }
                $errorMessage .= preg_replace('{^file_put_contents\(.*?\): }', '', $msg);

                return true;
            });
            $result = (bool) file_put_contents($fileName, $result);
            restore_error_handler();
            if (false === $result) {
                throw new TransportException('The "'.$this->fileUrl.'" file could not be written to '.$fileName.': '.$errorMessage);
            }
        }

        // Handle SSL cert match issues
        if (false === $result && false !== strpos($errorMessage, 'Peer certificate') && PHP_VERSION_ID < 50600) {
            // Certificate name error, PHP doesn't support subjectAltName on PHP < 5.6
            // The procedure to handle sAN for older PHP's is:
            //
            // 1. Open socket to remote server and fetch certificate (disabling peer
            //    validation because PHP errors without giving up the certificate.)
            //
            // 2. Verifying the domain in the URL against the names in the sAN field.
            //    If there is a match record the authority [host/port], certificate
            //    common name, and certificate fingerprint.
            //
            // 3. Retry the original request but changing the CN_match parameter to
            //    the common name extracted from the certificate in step 2.
            //
            // 4. To prevent any attempt at being hoodwinked by switching the
            //    certificate between steps 2 and 3 the fingerprint of the certificate
            //    presented in step 3 is compared against the one recorded in step 2.
            if (CaBundle::isOpensslParseSafe()) {
                $certDetails = $this->getCertificateCnAndFp($this->fileUrl, $options);

                if ($certDetails) {
                    $this->peerCertificateMap[$this->getUrlAuthority($this->fileUrl)] = $certDetails;

                    $this->retry = true;
                }
            } else {
                $this->io->writeError('');
                $this->io->writeError(sprintf(
                    '<error>Your version of PHP, %s, is affected by CVE-2013-6420 and cannot safely perform certificate validation, we strongly suggest you upgrade.</error>',
                    PHP_VERSION
                ));
            }
        }

        if ($this->retry) {
            $this->retry = false;

            $result = $this->get($this->originUrl, $this->fileUrl, $additionalOptions, $this->fileName, $this->progress);

            if ($this->storeAuth && $this->config) {
                $this->authHelper->storeAuth($this->originUrl, $this->storeAuth);
                $this->storeAuth = false;
            }

            return $result;
        }

        if (false === $result) {
            $e = new TransportException('The "'.$this->fileUrl.'" file could not be downloaded: '.$errorMessage, $errorCode);
            if (!empty($http_response_header[0])) {
                $e->setHeaders($http_response_header);
            }

            if (!$this->degradedMode && false !== strpos($e->getMessage(), 'Operation timed out')) {
                $this->degradedMode = true;
                $this->io->writeError('');
                $this->io->writeError(array(
                    '<error>'.$e->getMessage().'</error>',
                    '<error>Retrying with degraded mode, check https://getcomposer.org/doc/articles/troubleshooting.md#degraded-mode for more info</error>',
                ));

                return $this->get($this->originUrl, $this->fileUrl, $additionalOptions, $this->fileName, $this->progress);
            }

            throw $e;
        }

        if (!empty($http_response_header[0])) {
            $this->lastHeaders = $http_response_header;
        }

        return $result;
    }

    /**
     * Get contents of remote URL.
     *
     * @param string   $originUrl The origin URL
     * @param string   $fileUrl   The file URL
     * @param resource $context   The stream context
     *
     * @return string|false The response contents or false on failure
     */
    protected function getRemoteContents($originUrl, $fileUrl, $context, array &$responseHeaders = null)
    {
        try {
            $e = null;
            $result = file_get_contents($fileUrl, false, $context);
        } catch (\Throwable $e) {
        } catch (\Exception $e) {
        }

        $responseHeaders = isset($http_response_header) ? $http_response_header : array();

        if (null !== $e) {
            throw $e;
        }

        return $result;
    }

    /**
     * Get notification action.
     *
     * @param  int                $notificationCode The notification code
     * @param  int                $severity         The severity level
     * @param  string             $message          The message
     * @param  int                $messageCode      The message code
     * @param  int                $bytesTransferred The loaded size
     * @param  int                $bytesMax         The total size
     * @throws TransportException
     */
    protected function callbackGet($notificationCode, $severity, $message, $messageCode, $bytesTransferred, $bytesMax)
    {
        switch ($notificationCode) {
            case STREAM_NOTIFY_FAILURE:
                if (400 === $messageCode) {
                    // This might happen if your host is secured by ssl client certificate authentication
                    // but you do not send an appropriate certificate
                    throw new TransportException("The '" . $this->fileUrl . "' URL could not be accessed: " . $message, $messageCode);
                }
                break;

            case STREAM_NOTIFY_FILE_SIZE_IS:
                $this->bytesMax = $bytesMax;
                break;

            case STREAM_NOTIFY_PROGRESS:
                if ($this->bytesMax > 0 && $this->progress) {
                    $progression = min(100, round($bytesTransferred / $this->bytesMax * 100));

                    if ((0 === $progression % 5) && 100 !== $progression && $progression !== $this->lastProgress) {
                        $this->lastProgress = $progression;
                        $this->io->overwriteError("Downloading (<comment>$progression%</comment>)", false);
                    }
                }
                break;

            default:
                break;
        }
    }

    protected function promptAuthAndRetry($httpStatus, $reason = null, $headers = array())
    {
        $result = $this->authHelper->promptAuthIfNeeded($this->fileUrl, $this->originUrl, $httpStatus, $reason, $headers);

        $this->storeAuth = $result['storeAuth'];
        $this->retry = $result['retry'];

<<<<<<< HEAD
        if ($this->retry) {
            throw new TransportException('RETRY');
=======
            $this->io->writeError('    Authentication required (<info>'.$this->originUrl.'</info>):');
            $username = $this->io->ask('      Username: ');
            $password = $this->io->askAndHideAnswer('      Password: ');
            $this->io->setAuthentication($this->originUrl, $username, $password);
            $this->storeAuth = $this->config->get('store-auths');
>>>>>>> 0873c409
        }
    }

    protected function getOptionsForUrl($originUrl, $additionalOptions)
    {
        $tlsOptions = array();

        // Setup remaining TLS options - the matching may need monitoring, esp. www vs none in CN
        if ($this->disableTls === false && PHP_VERSION_ID < 50600 && !stream_is_local($this->fileUrl)) {
            $host = parse_url($this->fileUrl, PHP_URL_HOST);

            if (PHP_VERSION_ID < 50304) {
                // PHP < 5.3.4 does not support follow_location, for those people
                // do some really nasty hard coded transformations. These will
                // still breakdown if the site redirects to a domain we don't
                // expect.

                if ($host === 'github.com' || $host === 'api.github.com') {
                    $host = '*.github.com';
                }
            }

            $tlsOptions['ssl']['CN_match'] = $host;
            $tlsOptions['ssl']['SNI_server_name'] = $host;

            $urlAuthority = $this->getUrlAuthority($this->fileUrl);

            if (isset($this->peerCertificateMap[$urlAuthority])) {
                // Handle subjectAltName on lesser PHP's.
                $certMap = $this->peerCertificateMap[$urlAuthority];

                $this->io->writeError('', true, IOInterface::DEBUG);
                $this->io->writeError(sprintf(
                    'Using <info>%s</info> as CN for subjectAltName enabled host <info>%s</info>',
                    $certMap['cn'],
                    $urlAuthority
                ), true, IOInterface::DEBUG);

                $tlsOptions['ssl']['CN_match'] = $certMap['cn'];
                $tlsOptions['ssl']['peer_fingerprint'] = $certMap['fp'];
            } elseif (!CaBundle::isOpensslParseSafe() && $host === 'repo.packagist.org') {
                // handle subjectAltName for packagist.org's repo domain on very old PHPs
                $tlsOptions['ssl']['CN_match'] = 'packagist.org';
            }
        }

        $headers = array();

        if (extension_loaded('zlib')) {
            $headers[] = 'Accept-Encoding: gzip';
        }

        $options = array_replace_recursive($this->options, $tlsOptions, $additionalOptions);
        if (!$this->degradedMode) {
            // degraded mode disables HTTP/1.1 which causes issues with some bad
            // proxies/software due to the use of chunked encoding
            $options['http']['protocol_version'] = 1.1;
            $headers[] = 'Connection: close';
        }

<<<<<<< HEAD
        $headers = $this->authHelper->addAuthenticationHeader($headers, $originUrl, $this->fileUrl);
=======
        if ($this->io->hasAuthentication($originUrl)) {
            $authenticationDisplayMessage = null;
            $auth = $this->io->getAuthentication($originUrl);
            if ('github.com' === $originUrl && 'x-oauth-basic' === $auth['password']) {
                $options['github-token'] = $auth['username'];
                $authenticationDisplayMessage = 'Using GitHub token authentication';
            } elseif ($this->config && in_array($originUrl, $this->config->get('gitlab-domains'), true)) {
                if ($auth['password'] === 'oauth2') {
                    $headers[] = 'Authorization: Bearer '.$auth['username'];
                    $authenticationDisplayMessage = 'Using GitLab OAuth token authentication';
                } elseif ($auth['password'] === 'private-token') {
                    $headers[] = 'PRIVATE-TOKEN: '.$auth['username'];
                    $authenticationDisplayMessage = 'Using GitLab private token authentication';
                }
            } elseif ('bitbucket.org' === $originUrl
                && $this->fileUrl !== Bitbucket::OAUTH2_ACCESS_TOKEN_URL && 'x-token-auth' === $auth['username']
            ) {
                if (!$this->isPublicBitBucketDownload($this->fileUrl)) {
                    $headers[] = 'Authorization: Bearer ' . $auth['password'];
                    $authenticationDisplayMessage = 'Using Bitbucket OAuth token authentication';
                }
            } else {
                $authStr = base64_encode($auth['username'] . ':' . $auth['password']);
                $headers[] = 'Authorization: Basic '.$authStr;
                $authenticationDisplayMessage = 'Using HTTP basic authentication with username "' . $auth['username'] . '"';
            }

            if ($authenticationDisplayMessage && !in_array($originUrl, $this->displayedOriginAuthentications, true)) {
                $this->io->writeError($authenticationDisplayMessage, true, IOInterface::DEBUG);
                $this->displayedOriginAuthentications[] = $originUrl;
            }
        }
>>>>>>> 0873c409

        $options['http']['follow_location'] = 0;

        if (isset($options['http']['header']) && !is_array($options['http']['header'])) {
            $options['http']['header'] = explode("\r\n", trim($options['http']['header'], "\r\n"));
        }
        foreach ($headers as $header) {
            $options['http']['header'][] = $header;
        }

        return $options;
    }

    private function handleRedirect(array $http_response_header, array $additionalOptions, $result)
    {
        if ($locationHeader = Response::findHeaderValue($http_response_header, 'location')) {
            if (parse_url($locationHeader, PHP_URL_SCHEME)) {
                // Absolute URL; e.g. https://example.com/composer
                $targetUrl = $locationHeader;
            } elseif (parse_url($locationHeader, PHP_URL_HOST)) {
                // Scheme relative; e.g. //example.com/foo
                $targetUrl = $this->scheme.':'.$locationHeader;
            } elseif ('/' === $locationHeader[0]) {
                // Absolute path; e.g. /foo
                $urlHost = parse_url($this->fileUrl, PHP_URL_HOST);

                // Replace path using hostname as an anchor.
                $targetUrl = preg_replace('{^(.+(?://|@)'.preg_quote($urlHost).'(?::\d+)?)(?:[/\?].*)?$}', '\1'.$locationHeader, $this->fileUrl);
            } else {
                // Relative path; e.g. foo
                // This actually differs from PHP which seems to add duplicate slashes.
                $targetUrl = preg_replace('{^(.+/)[^/?]*(?:\?.*)?$}', '\1'.$locationHeader, $this->fileUrl);
            }
        }

        if (!empty($targetUrl)) {
            $this->redirects++;

            $this->io->writeError('', true, IOInterface::DEBUG);
            $this->io->writeError(sprintf('Following redirect (%u) %s', $this->redirects, $this->stripCredentialsFromUrl($targetUrl)), true, IOInterface::DEBUG);

            $additionalOptions['redirects'] = $this->redirects;

            return $this->get(parse_url($targetUrl, PHP_URL_HOST), $targetUrl, $additionalOptions, $this->fileName, $this->progress);
        }

        if (!$this->retry) {
            $e = new TransportException('The "'.$this->fileUrl.'" file could not be downloaded, got redirect without Location ('.$http_response_header[0].')');
            $e->setHeaders($http_response_header);
            $e->setResponse($result);

            throw $e;
        }

        return false;
    }

    /**
     * Fetch certificate common name and fingerprint for validation of SAN.
     *
     * @todo Remove when PHP 5.6 is minimum supported version.
     */
    private function getCertificateCnAndFp($url, $options)
    {
        if (PHP_VERSION_ID >= 50600) {
            throw new \BadMethodCallException(sprintf(
                '%s must not be used on PHP >= 5.6',
                __METHOD__
            ));
        }

        $context = StreamContextFactory::getContext($url, $options, array('options' => array(
            'ssl' => array(
                'capture_peer_cert' => true,
                'verify_peer' => false, // Yes this is fucking insane! But PHP is lame.
            ), ),
        ));

        // Ideally this would just use stream_socket_client() to avoid sending a
        // HTTP request but that does not capture the certificate.
        if (false === $handle = @fopen($url, 'rb', false, $context)) {
            return;
        }

        // Close non authenticated connection without reading any content.
        fclose($handle);
        $handle = null;

        $params = stream_context_get_params($context);

        if (!empty($params['options']['ssl']['peer_certificate'])) {
            $peerCertificate = $params['options']['ssl']['peer_certificate'];

            if (TlsHelper::checkCertificateHost($peerCertificate, parse_url($url, PHP_URL_HOST), $commonName)) {
                return array(
                    'cn' => $commonName,
                    'fp' => TlsHelper::getCertificateFingerprint($peerCertificate),
                );
            }
        }
    }

    private function getUrlAuthority($url)
    {
        $defaultPorts = array(
            'ftp' => 21,
            'http' => 80,
            'https' => 443,
            'ssh2.sftp' => 22,
            'ssh2.scp' => 22,
        );

        $scheme = parse_url($url, PHP_URL_SCHEME);

        if (!isset($defaultPorts[$scheme])) {
            throw new \InvalidArgumentException(sprintf(
                'Could not get default port for unknown scheme: %s',
                $scheme
            ));
        }

        $defaultPort = $defaultPorts[$scheme];
        $port = parse_url($url, PHP_URL_PORT) ?: $defaultPort;

        return parse_url($url, PHP_URL_HOST).':'.$port;
    }
<<<<<<< HEAD
=======

    /**
     * @link https://github.com/composer/composer/issues/5584
     *
     * @param string $urlToBitBucketFile URL to a file at bitbucket.org.
     *
     * @return bool Whether the given URL is a public BitBucket download which requires no authentication.
     */
    private function isPublicBitBucketDownload($urlToBitBucketFile)
    {
        $domain = parse_url($urlToBitBucketFile, PHP_URL_HOST);
        if (strpos($domain, 'bitbucket.org') === false) {
            // Bitbucket downloads are hosted on amazonaws.
            // We do not need to authenticate there at all
            return true;
        }

        $path = parse_url($urlToBitBucketFile, PHP_URL_PATH);

        // Path for a public download follows this pattern /{user}/{repo}/downloads/{whatever}
        // {@link https://blog.bitbucket.org/2009/04/12/new-feature-downloads/}
        $pathParts = explode('/', $path);

        return count($pathParts) >= 4 && $pathParts[3] == 'downloads';
    }

    public static function outputWarnings(IOInterface $io, $url, $data)
    {
        foreach (array('warning', 'info') as $type) {
            if (empty($data[$type])) {
                continue;
            }

            if (!empty($data[$type . '-versions'])) {
                $versionParser = new VersionParser();
                $constraint = $versionParser->parseConstraints($data[$type . '-versions']);
                $composer = new Constraint('==', $versionParser->normalize(Composer::getVersion()));
                if (!$constraint->matches($composer)) {
                    continue;
                }
            }

            $io->writeError('<'.$type.'>'.ucfirst($type).' from '.$url.': '.$data[$type].'</'.$type.'>');
        }
    }

    public static function getOrigin($urlOrPath)
    {
        $hostPort = parse_url($urlOrPath, PHP_URL_HOST);
        if (!$hostPort) {
            return $urlOrPath;
        }
        if (parse_url($urlOrPath, PHP_URL_PORT)) {
            $hostPort .= ':'.parse_url($urlOrPath, PHP_URL_PORT);
        }

        return $hostPort;
    }

    private function stripCredentialsFromUrl($url)
    {
        // GitHub repository rename result in redirect locations containing the access_token as GET parameter
        // e.g. https://api.github.com/repositories/9999999999?access_token=github_token
        return preg_replace('{([&?]access_token=)[^&]+}', '$1***', $url);
    }
>>>>>>> 0873c409
}<|MERGE_RESOLUTION|>--- conflicted
+++ resolved
@@ -46,7 +46,6 @@
     private $degradedMode = false;
     private $redirects;
     private $maxRedirects = 20;
-    private $displayedOriginAuthentications = array();
 
     /**
      * Constructor.
@@ -247,7 +246,7 @@
 
         $actualContextOptions = stream_context_get_options($ctx);
         $usingProxy = !empty($actualContextOptions['http']['proxy']) ? ' using proxy ' . $actualContextOptions['http']['proxy'] : '';
-        $this->io->writeError((substr($origFileUrl, 0, 4) === 'http' ? 'Downloading ' : 'Reading ') . $this->stripCredentialsFromUrl($origFileUrl) . $usingProxy, true, IOInterface::DEBUG);
+        $this->io->writeError((substr($origFileUrl, 0, 4) === 'http' ? 'Downloading ' : 'Reading ') . $this->authHelper->stripCredentialsFromUrl($origFileUrl) . $usingProxy, true, IOInterface::DEBUG);
         unset($origFileUrl, $actualContextOptions);
 
         // Check for secure HTTP, but allow insecure Packagist calls to $hashed providers as file integrity is verified with sha256
@@ -603,16 +602,8 @@
         $this->storeAuth = $result['storeAuth'];
         $this->retry = $result['retry'];
 
-<<<<<<< HEAD
         if ($this->retry) {
             throw new TransportException('RETRY');
-=======
-            $this->io->writeError('    Authentication required (<info>'.$this->originUrl.'</info>):');
-            $username = $this->io->ask('      Username: ');
-            $password = $this->io->askAndHideAnswer('      Password: ');
-            $this->io->setAuthentication($this->originUrl, $username, $password);
-            $this->storeAuth = $this->config->get('store-auths');
->>>>>>> 0873c409
         }
     }
 
@@ -673,42 +664,7 @@
             $headers[] = 'Connection: close';
         }
 
-<<<<<<< HEAD
         $headers = $this->authHelper->addAuthenticationHeader($headers, $originUrl, $this->fileUrl);
-=======
-        if ($this->io->hasAuthentication($originUrl)) {
-            $authenticationDisplayMessage = null;
-            $auth = $this->io->getAuthentication($originUrl);
-            if ('github.com' === $originUrl && 'x-oauth-basic' === $auth['password']) {
-                $options['github-token'] = $auth['username'];
-                $authenticationDisplayMessage = 'Using GitHub token authentication';
-            } elseif ($this->config && in_array($originUrl, $this->config->get('gitlab-domains'), true)) {
-                if ($auth['password'] === 'oauth2') {
-                    $headers[] = 'Authorization: Bearer '.$auth['username'];
-                    $authenticationDisplayMessage = 'Using GitLab OAuth token authentication';
-                } elseif ($auth['password'] === 'private-token') {
-                    $headers[] = 'PRIVATE-TOKEN: '.$auth['username'];
-                    $authenticationDisplayMessage = 'Using GitLab private token authentication';
-                }
-            } elseif ('bitbucket.org' === $originUrl
-                && $this->fileUrl !== Bitbucket::OAUTH2_ACCESS_TOKEN_URL && 'x-token-auth' === $auth['username']
-            ) {
-                if (!$this->isPublicBitBucketDownload($this->fileUrl)) {
-                    $headers[] = 'Authorization: Bearer ' . $auth['password'];
-                    $authenticationDisplayMessage = 'Using Bitbucket OAuth token authentication';
-                }
-            } else {
-                $authStr = base64_encode($auth['username'] . ':' . $auth['password']);
-                $headers[] = 'Authorization: Basic '.$authStr;
-                $authenticationDisplayMessage = 'Using HTTP basic authentication with username "' . $auth['username'] . '"';
-            }
-
-            if ($authenticationDisplayMessage && !in_array($originUrl, $this->displayedOriginAuthentications, true)) {
-                $this->io->writeError($authenticationDisplayMessage, true, IOInterface::DEBUG);
-                $this->displayedOriginAuthentications[] = $originUrl;
-            }
-        }
->>>>>>> 0873c409
 
         $options['http']['follow_location'] = 0;
 
@@ -748,7 +704,7 @@
             $this->redirects++;
 
             $this->io->writeError('', true, IOInterface::DEBUG);
-            $this->io->writeError(sprintf('Following redirect (%u) %s', $this->redirects, $this->stripCredentialsFromUrl($targetUrl)), true, IOInterface::DEBUG);
+            $this->io->writeError(sprintf('Following redirect (%u) %s', $this->redirects, $this->authHelper->stripCredentialsFromUrl($targetUrl)), true, IOInterface::DEBUG);
 
             $additionalOptions['redirects'] = $this->redirects;
 
@@ -835,72 +791,4 @@
 
         return parse_url($url, PHP_URL_HOST).':'.$port;
     }
-<<<<<<< HEAD
-=======
-
-    /**
-     * @link https://github.com/composer/composer/issues/5584
-     *
-     * @param string $urlToBitBucketFile URL to a file at bitbucket.org.
-     *
-     * @return bool Whether the given URL is a public BitBucket download which requires no authentication.
-     */
-    private function isPublicBitBucketDownload($urlToBitBucketFile)
-    {
-        $domain = parse_url($urlToBitBucketFile, PHP_URL_HOST);
-        if (strpos($domain, 'bitbucket.org') === false) {
-            // Bitbucket downloads are hosted on amazonaws.
-            // We do not need to authenticate there at all
-            return true;
-        }
-
-        $path = parse_url($urlToBitBucketFile, PHP_URL_PATH);
-
-        // Path for a public download follows this pattern /{user}/{repo}/downloads/{whatever}
-        // {@link https://blog.bitbucket.org/2009/04/12/new-feature-downloads/}
-        $pathParts = explode('/', $path);
-
-        return count($pathParts) >= 4 && $pathParts[3] == 'downloads';
-    }
-
-    public static function outputWarnings(IOInterface $io, $url, $data)
-    {
-        foreach (array('warning', 'info') as $type) {
-            if (empty($data[$type])) {
-                continue;
-            }
-
-            if (!empty($data[$type . '-versions'])) {
-                $versionParser = new VersionParser();
-                $constraint = $versionParser->parseConstraints($data[$type . '-versions']);
-                $composer = new Constraint('==', $versionParser->normalize(Composer::getVersion()));
-                if (!$constraint->matches($composer)) {
-                    continue;
-                }
-            }
-
-            $io->writeError('<'.$type.'>'.ucfirst($type).' from '.$url.': '.$data[$type].'</'.$type.'>');
-        }
-    }
-
-    public static function getOrigin($urlOrPath)
-    {
-        $hostPort = parse_url($urlOrPath, PHP_URL_HOST);
-        if (!$hostPort) {
-            return $urlOrPath;
-        }
-        if (parse_url($urlOrPath, PHP_URL_PORT)) {
-            $hostPort .= ':'.parse_url($urlOrPath, PHP_URL_PORT);
-        }
-
-        return $hostPort;
-    }
-
-    private function stripCredentialsFromUrl($url)
-    {
-        // GitHub repository rename result in redirect locations containing the access_token as GET parameter
-        // e.g. https://api.github.com/repositories/9999999999?access_token=github_token
-        return preg_replace('{([&?]access_token=)[^&]+}', '$1***', $url);
-    }
->>>>>>> 0873c409
 }