--- conflicted
+++ resolved
@@ -500,17 +500,6 @@
             $argument = preg_replace('/(!)/', '^^$1', $argument);
         }
 
-<<<<<<< HEAD
-    /**
-     * @param  string $arg
-     * @param  string $char
-     * @return bool
-     */
-    private static function isSurroundedBy($arg, $char)
-    {
-        return 2 < strlen($arg) && $char === $arg[0] && $char === $arg[strlen($arg) - 1];
-=======
         return $argument;
->>>>>>> b8e5b1d2
     }
 }