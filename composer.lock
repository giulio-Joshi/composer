--- conflicted
+++ resolved
@@ -4,11 +4,7 @@
         "Read more about it at https://getcomposer.org/doc/01-basic-usage.md#installing-dependencies",
         "This file is @generated automatically"
     ],
-<<<<<<< HEAD
-    "content-hash": "7fb7edae7611d2e07d946d75b9cf2c63",
-=======
-    "content-hash": "cc6f9640996dfad00a5b03a8be01a571",
->>>>>>> f1a71f55
+    "content-hash": "7bfefa6f7d4d8c18836028dae680bd4f",
     "packages": [
         {
             "name": "composer/ca-bundle",
@@ -48,6 +44,13 @@
             "notification-url": "https://packagist.org/downloads/",
             "license": [
                 "MIT"
+            ],
+            "authors": [
+                {
+                    "name": "Jordi Boggiano",
+                    "email": "j.boggiano@seld.be",
+                    "homepage": "http://seld.be"
+                }
             ],
             "description": "Lets you find a path to the system CA bundle, and includes a fallback to the Mozilla CA bundle.",
             "keywords": [
@@ -94,6 +97,23 @@
             "license": [
                 "MIT"
             ],
+            "authors": [
+                {
+                    "name": "Nils Adermann",
+                    "email": "naderman@naderman.de",
+                    "homepage": "http://www.naderman.de"
+                },
+                {
+                    "name": "Jordi Boggiano",
+                    "email": "j.boggiano@seld.be",
+                    "homepage": "http://seld.be"
+                },
+                {
+                    "name": "Rob Bast",
+                    "email": "rob.bast@gmail.com",
+                    "homepage": "http://robbast.nl"
+                }
+            ],
             "description": "Semver library that offers utilities, version constraint parsing and validation.",
             "keywords": [
                 "semantic",
@@ -138,7 +158,29 @@
             "license": [
                 "MIT"
             ],
+            "authors": [
+                {
+                    "name": "Nils Adermann",
+                    "email": "naderman@naderman.de",
+                    "homepage": "http://www.naderman.de"
+                },
+                {
+                    "name": "Jordi Boggiano",
+                    "email": "j.boggiano@seld.be",
+                    "homepage": "http://seld.be"
+                },
+                {
+                    "name": "Rob Bast",
+                    "email": "rob.bast@gmail.com",
+                    "homepage": "http://robbast.nl"
+                }
+            ],
             "description": "SPDX licenses list and validation library.",
+            "keywords": [
+                "license",
+                "spdx",
+                "validator"
+            ],
             "time": "2019-07-29T10:31:59+00:00"
         },
         {
@@ -345,6 +387,12 @@
             "license": [
                 "MIT"
             ],
+            "authors": [
+                {
+                    "name": "Jan Sorgalla",
+                    "email": "jsorgalla@gmail.com"
+                }
+            ],
             "description": "A lightweight implementation of CommonJS Promises/A for PHP",
             "time": "2016-03-07T13:46:50+00:00"
         },
@@ -433,6 +481,12 @@
             "license": [
                 "MIT"
             ],
+            "authors": [
+                {
+                    "name": "Jordi Boggiano",
+                    "email": "j.boggiano@seld.be"
+                }
+            ],
             "description": "PHAR file format utilities, for when PHP phars you up",
             "keywords": [
                 "phra"
@@ -498,6 +552,9 @@
             ],
             "description": "Symfony Console Component",
             "homepage": "https://symfony.com",
+            "support": {
+                "source": "https://github.com/symfony/console/tree/v2.8.52"
+            },
             "time": "2018-11-20T15:55:20+00:00"
         },
         {
@@ -608,6 +665,9 @@
             ],
             "description": "Symfony Filesystem Component",
             "homepage": "https://symfony.com",
+            "support": {
+                "source": "https://github.com/symfony/filesystem/tree/v2.8.52"
+            },
             "time": "2018-11-11T11:18:13+00:00"
         },
         {
@@ -657,6 +717,9 @@
             ],
             "description": "Symfony Finder Component",
             "homepage": "https://symfony.com",
+            "support": {
+                "source": "https://github.com/symfony/finder/tree/v2.8.50"
+            },
             "time": "2018-11-11T11:18:13+00:00"
         },
         {
@@ -744,6 +807,16 @@
             "notification-url": "https://packagist.org/downloads/",
             "license": [
                 "MIT"
+            ],
+            "authors": [
+                {
+                    "name": "Nicolas Grekas",
+                    "email": "p@tchwork.com"
+                },
+                {
+                    "name": "Symfony Community",
+                    "homepage": "https://symfony.com/contributors"
+                }
             ],
             "description": "Symfony polyfill for the Mbstring extension",
             "homepage": "https://symfony.com",
@@ -803,6 +876,9 @@
             ],
             "description": "Symfony Process Component",
             "homepage": "https://symfony.com",
+            "support": {
+                "source": "https://github.com/symfony/process/tree/v2.8.50"
+            },
             "time": "2018-11-11T11:18:13+00:00"
         }
     ],
@@ -948,346 +1024,19 @@
             "license": [
                 "MIT"
             ],
+            "authors": [
+                {
+                    "name": "Konstantin Kudryashov",
+                    "email": "ever.zet@gmail.com",
+                    "homepage": "http://everzet.com"
+                },
+                {
+                    "name": "Marcello Duarte",
+                    "email": "marcello.duarte@gmail.com"
+                }
+            ],
             "description": "Highly opinionated mocking framework for PHP 5.3+",
             "homepage": "https://github.com/phpspec/prophecy",
-<<<<<<< HEAD
-            "time": "2019-10-03T11:07:50+00:00"
-        },
-        {
-            "name": "phpunit/php-code-coverage",
-            "version": "2.2.4",
-            "source": {
-                "type": "git",
-                "url": "https://github.com/sebastianbergmann/php-code-coverage.git",
-                "reference": "eabf68b476ac7d0f73793aada060f1c1a9bf8979"
-            },
-            "dist": {
-                "type": "zip",
-                "url": "https://api.github.com/repos/sebastianbergmann/php-code-coverage/zipball/eabf68b476ac7d0f73793aada060f1c1a9bf8979",
-                "reference": "eabf68b476ac7d0f73793aada060f1c1a9bf8979",
-                "shasum": ""
-            },
-            "require": {
-                "php": ">=5.3.3",
-                "phpunit/php-file-iterator": "~1.3",
-                "phpunit/php-text-template": "~1.2",
-                "phpunit/php-token-stream": "~1.3",
-                "sebastian/environment": "^1.3.2",
-                "sebastian/version": "~1.0"
-            },
-            "require-dev": {
-                "ext-xdebug": ">=2.1.4",
-                "phpunit/phpunit": "~4"
-            },
-            "suggest": {
-                "ext-dom": "*",
-                "ext-xdebug": ">=2.2.1",
-                "ext-xmlwriter": "*"
-            },
-            "type": "library",
-            "extra": {
-                "branch-alias": {
-                    "dev-master": "2.2.x-dev"
-                }
-            },
-            "autoload": {
-                "classmap": [
-                    "src/"
-                ]
-            },
-            "notification-url": "https://packagist.org/downloads/",
-            "license": [
-                "BSD-3-Clause"
-            ],
-            "authors": [
-                {
-                    "name": "Sebastian Bergmann",
-                    "email": "sb@sebastian-bergmann.de",
-                    "role": "lead"
-                }
-            ],
-            "description": "Library that provides collection, processing, and rendering functionality for PHP code coverage information.",
-            "homepage": "https://github.com/sebastianbergmann/php-code-coverage",
-            "keywords": [
-                "coverage",
-                "testing",
-                "xunit"
-            ],
-            "support": {
-                "irc": "irc://irc.freenode.net/phpunit",
-                "issues": "https://github.com/sebastianbergmann/php-code-coverage/issues",
-                "source": "https://github.com/sebastianbergmann/php-code-coverage/tree/2.2"
-            },
-            "time": "2015-10-06T15:47:00+00:00"
-        },
-        {
-            "name": "phpunit/php-file-iterator",
-            "version": "1.4.5",
-            "source": {
-                "type": "git",
-                "url": "https://github.com/sebastianbergmann/php-file-iterator.git",
-                "reference": "730b01bc3e867237eaac355e06a36b85dd93a8b4"
-            },
-            "dist": {
-                "type": "zip",
-                "url": "https://api.github.com/repos/sebastianbergmann/php-file-iterator/zipball/730b01bc3e867237eaac355e06a36b85dd93a8b4",
-                "reference": "730b01bc3e867237eaac355e06a36b85dd93a8b4",
-                "shasum": ""
-            },
-            "require": {
-                "php": ">=5.3.3"
-            },
-            "type": "library",
-            "extra": {
-                "branch-alias": {
-                    "dev-master": "1.4.x-dev"
-                }
-            },
-            "autoload": {
-                "classmap": [
-                    "src/"
-                ]
-            },
-            "notification-url": "https://packagist.org/downloads/",
-            "license": [
-                "BSD-3-Clause"
-            ],
-            "description": "FilterIterator implementation that filters files based on a list of suffixes.",
-            "homepage": "https://github.com/sebastianbergmann/php-file-iterator/",
-            "time": "2017-11-27T13:52:08+00:00"
-        },
-        {
-            "name": "phpunit/php-text-template",
-            "version": "1.2.1",
-            "source": {
-                "type": "git",
-                "url": "https://github.com/sebastianbergmann/php-text-template.git",
-                "reference": "31f8b717e51d9a2afca6c9f046f5d69fc27c8686"
-            },
-            "dist": {
-                "type": "zip",
-                "url": "https://api.github.com/repos/sebastianbergmann/php-text-template/zipball/31f8b717e51d9a2afca6c9f046f5d69fc27c8686",
-                "reference": "31f8b717e51d9a2afca6c9f046f5d69fc27c8686",
-                "shasum": ""
-            },
-            "require": {
-                "php": ">=5.3.3"
-            },
-            "type": "library",
-            "autoload": {
-                "classmap": [
-                    "src/"
-                ]
-            },
-            "notification-url": "https://packagist.org/downloads/",
-            "license": [
-                "BSD-3-Clause"
-            ],
-            "description": "Simple template engine.",
-            "homepage": "https://github.com/sebastianbergmann/php-text-template/",
-            "time": "2015-06-21T13:50:34+00:00"
-        },
-        {
-            "name": "phpunit/php-timer",
-            "version": "1.0.9",
-            "source": {
-                "type": "git",
-                "url": "https://github.com/sebastianbergmann/php-timer.git",
-                "reference": "3dcf38ca72b158baf0bc245e9184d3fdffa9c46f"
-            },
-            "dist": {
-                "type": "zip",
-                "url": "https://api.github.com/repos/sebastianbergmann/php-timer/zipball/3dcf38ca72b158baf0bc245e9184d3fdffa9c46f",
-                "reference": "3dcf38ca72b158baf0bc245e9184d3fdffa9c46f",
-                "shasum": ""
-            },
-            "require": {
-                "php": "^5.3.3 || ^7.0"
-            },
-            "require-dev": {
-                "phpunit/phpunit": "^4.8.35 || ^5.7 || ^6.0"
-            },
-            "type": "library",
-            "extra": {
-                "branch-alias": {
-                    "dev-master": "1.0-dev"
-                }
-            },
-            "autoload": {
-                "classmap": [
-                    "src/"
-                ]
-            },
-            "notification-url": "https://packagist.org/downloads/",
-            "license": [
-                "BSD-3-Clause"
-            ],
-            "description": "Utility class for timing",
-            "homepage": "https://github.com/sebastianbergmann/php-timer/",
-            "time": "2017-02-26T11:10:40+00:00"
-        },
-        {
-            "name": "phpunit/php-token-stream",
-            "version": "1.4.12",
-            "source": {
-                "type": "git",
-                "url": "https://github.com/sebastianbergmann/php-token-stream.git",
-                "reference": "1ce90ba27c42e4e44e6d8458241466380b51fa16"
-            },
-            "dist": {
-                "type": "zip",
-                "url": "https://api.github.com/repos/sebastianbergmann/php-token-stream/zipball/1ce90ba27c42e4e44e6d8458241466380b51fa16",
-                "reference": "1ce90ba27c42e4e44e6d8458241466380b51fa16",
-                "shasum": ""
-            },
-            "require": {
-                "ext-tokenizer": "*",
-                "php": ">=5.3.3"
-            },
-            "require-dev": {
-                "phpunit/phpunit": "~4.2"
-            },
-            "type": "library",
-            "extra": {
-                "branch-alias": {
-                    "dev-master": "1.4-dev"
-                }
-            },
-            "autoload": {
-                "classmap": [
-                    "src/"
-                ]
-            },
-            "notification-url": "https://packagist.org/downloads/",
-            "license": [
-                "BSD-3-Clause"
-            ],
-            "description": "Wrapper around PHP's tokenizer extension.",
-            "homepage": "https://github.com/sebastianbergmann/php-token-stream/",
-            "time": "2017-12-04T08:55:13+00:00"
-        },
-        {
-            "name": "phpunit/phpunit",
-            "version": "4.8.36",
-            "source": {
-                "type": "git",
-                "url": "https://github.com/sebastianbergmann/phpunit.git",
-                "reference": "46023de9a91eec7dfb06cc56cb4e260017298517"
-            },
-            "dist": {
-                "type": "zip",
-                "url": "https://api.github.com/repos/sebastianbergmann/phpunit/zipball/46023de9a91eec7dfb06cc56cb4e260017298517",
-                "reference": "46023de9a91eec7dfb06cc56cb4e260017298517",
-                "shasum": ""
-            },
-            "require": {
-                "ext-dom": "*",
-                "ext-json": "*",
-                "ext-pcre": "*",
-                "ext-reflection": "*",
-                "ext-spl": "*",
-                "php": ">=5.3.3",
-                "phpspec/prophecy": "^1.3.1",
-                "phpunit/php-code-coverage": "~2.1",
-                "phpunit/php-file-iterator": "~1.4",
-                "phpunit/php-text-template": "~1.2",
-                "phpunit/php-timer": "^1.0.6",
-                "phpunit/phpunit-mock-objects": "~2.3",
-                "sebastian/comparator": "~1.2.2",
-                "sebastian/diff": "~1.2",
-                "sebastian/environment": "~1.3",
-                "sebastian/exporter": "~1.2",
-                "sebastian/global-state": "~1.0",
-                "sebastian/version": "~1.0",
-                "symfony/yaml": "~2.1|~3.0"
-            },
-            "suggest": {
-                "phpunit/php-invoker": "~1.1"
-            },
-            "bin": [
-                "phpunit"
-            ],
-            "type": "library",
-            "extra": {
-                "branch-alias": {
-                    "dev-master": "4.8.x-dev"
-                }
-            },
-            "autoload": {
-                "classmap": [
-                    "src/"
-                ]
-            },
-            "notification-url": "https://packagist.org/downloads/",
-            "license": [
-                "BSD-3-Clause"
-            ],
-            "authors": [
-                {
-                    "name": "Sebastian Bergmann",
-                    "email": "sebastian@phpunit.de",
-                    "role": "lead"
-                }
-            ],
-            "description": "The PHP Unit Testing framework.",
-            "homepage": "https://phpunit.de/",
-            "keywords": [
-                "phpunit",
-                "testing",
-                "xunit"
-            ],
-            "support": {
-                "issues": "https://github.com/sebastianbergmann/phpunit/issues",
-                "source": "https://github.com/sebastianbergmann/phpunit/tree/4.8.36"
-            },
-            "time": "2017-06-21T08:07:12+00:00"
-        },
-        {
-            "name": "phpunit/phpunit-mock-objects",
-            "version": "2.3.8",
-            "source": {
-                "type": "git",
-                "url": "https://github.com/sebastianbergmann/phpunit-mock-objects.git",
-                "reference": "ac8e7a3db35738d56ee9a76e78a4e03d97628983"
-            },
-            "dist": {
-                "type": "zip",
-                "url": "https://api.github.com/repos/sebastianbergmann/phpunit-mock-objects/zipball/ac8e7a3db35738d56ee9a76e78a4e03d97628983",
-                "reference": "ac8e7a3db35738d56ee9a76e78a4e03d97628983",
-                "shasum": ""
-            },
-            "require": {
-                "doctrine/instantiator": "^1.0.2",
-                "php": ">=5.3.3",
-                "phpunit/php-text-template": "~1.2",
-                "sebastian/exporter": "~1.2"
-            },
-            "require-dev": {
-                "phpunit/phpunit": "~4.4"
-            },
-            "suggest": {
-                "ext-soap": "*"
-            },
-            "type": "library",
-            "extra": {
-                "branch-alias": {
-                    "dev-master": "2.3.x-dev"
-                }
-            },
-            "autoload": {
-                "classmap": [
-                    "src/"
-                ]
-            },
-            "notification-url": "https://packagist.org/downloads/",
-            "license": [
-                "BSD-3-Clause"
-            ],
-            "description": "Mock Object library for PHPUnit",
-            "homepage": "https://github.com/sebastianbergmann/phpunit-mock-objects/",
-            "abandoned": true,
-            "time": "2015-10-02T06:51:40+00:00"
-=======
             "keywords": [
                 "Double",
                 "Dummy",
@@ -1297,7 +1046,6 @@
                 "stub"
             ],
             "time": "2020-01-20T15:57:02+00:00"
->>>>>>> f1a71f55
         },
         {
             "name": "sebastian/comparator",
@@ -1336,8 +1084,31 @@
             "license": [
                 "BSD-3-Clause"
             ],
+            "authors": [
+                {
+                    "name": "Jeff Welch",
+                    "email": "whatthejeff@gmail.com"
+                },
+                {
+                    "name": "Volker Dusch",
+                    "email": "github@wallbash.com"
+                },
+                {
+                    "name": "Bernhard Schussek",
+                    "email": "bschussek@2bepublished.at"
+                },
+                {
+                    "name": "Sebastian Bergmann",
+                    "email": "sebastian@phpunit.de"
+                }
+            ],
             "description": "Provides the functionality to compare PHP values for equality",
             "homepage": "http://www.github.com/sebastianbergmann/comparator",
+            "keywords": [
+                "comparator",
+                "compare",
+                "equality"
+            ],
             "time": "2017-01-29T09:50:25+00:00"
         },
         {
@@ -1375,35 +1146,49 @@
             "license": [
                 "BSD-3-Clause"
             ],
+            "authors": [
+                {
+                    "name": "Kore Nordmann",
+                    "email": "mail@kore-nordmann.de"
+                },
+                {
+                    "name": "Sebastian Bergmann",
+                    "email": "sebastian@phpunit.de"
+                }
+            ],
             "description": "Diff implementation",
             "homepage": "https://github.com/sebastianbergmann/diff",
+            "keywords": [
+                "diff"
+            ],
             "time": "2017-05-22T07:24:03+00:00"
         },
         {
-<<<<<<< HEAD
-            "name": "sebastian/environment",
-            "version": "1.3.8",
-            "source": {
-                "type": "git",
-                "url": "https://github.com/sebastianbergmann/environment.git",
-                "reference": "be2c607e43ce4c89ecd60e75c6a85c126e754aea"
-            },
-            "dist": {
-                "type": "zip",
-                "url": "https://api.github.com/repos/sebastianbergmann/environment/zipball/be2c607e43ce4c89ecd60e75c6a85c126e754aea",
-                "reference": "be2c607e43ce4c89ecd60e75c6a85c126e754aea",
-                "shasum": ""
-            },
-            "require": {
-                "php": "^5.3.3 || ^7.0"
-            },
-            "require-dev": {
-                "phpunit/phpunit": "^4.8 || ^5.0"
-            },
-            "type": "library",
-            "extra": {
-                "branch-alias": {
-                    "dev-master": "1.3.x-dev"
+            "name": "sebastian/exporter",
+            "version": "2.0.0",
+            "source": {
+                "type": "git",
+                "url": "https://github.com/sebastianbergmann/exporter.git",
+                "reference": "ce474bdd1a34744d7ac5d6aad3a46d48d9bac4c4"
+            },
+            "dist": {
+                "type": "zip",
+                "url": "https://api.github.com/repos/sebastianbergmann/exporter/zipball/ce474bdd1a34744d7ac5d6aad3a46d48d9bac4c4",
+                "reference": "ce474bdd1a34744d7ac5d6aad3a46d48d9bac4c4",
+                "shasum": ""
+            },
+            "require": {
+                "php": ">=5.3.3",
+                "sebastian/recursion-context": "~2.0"
+            },
+            "require-dev": {
+                "ext-mbstring": "*",
+                "phpunit/phpunit": "~4.4"
+            },
+            "type": "library",
+            "extra": {
+                "branch-alias": {
+                    "dev-master": "2.0.x-dev"
                 }
             },
             "autoload": {
@@ -1417,45 +1202,52 @@
             ],
             "authors": [
                 {
+                    "name": "Jeff Welch",
+                    "email": "whatthejeff@gmail.com"
+                },
+                {
+                    "name": "Volker Dusch",
+                    "email": "github@wallbash.com"
+                },
+                {
+                    "name": "Bernhard Schussek",
+                    "email": "bschussek@2bepublished.at"
+                },
+                {
                     "name": "Sebastian Bergmann",
                     "email": "sebastian@phpunit.de"
-                }
-            ],
-            "description": "Provides functionality to handle HHVM/PHP environments",
-            "homepage": "http://www.github.com/sebastianbergmann/environment",
-            "keywords": [
-                "Xdebug",
-                "environment",
-                "hhvm"
-            ],
-            "support": {
-                "issues": "https://github.com/sebastianbergmann/environment/issues",
-                "source": "https://github.com/sebastianbergmann/environment/tree/1.3"
-            },
-            "time": "2016-08-18T05:49:44+00:00"
-        },
-        {
-=======
->>>>>>> f1a71f55
-            "name": "sebastian/exporter",
+                },
+                {
+                    "name": "Adam Harvey",
+                    "email": "aharvey@php.net"
+                }
+            ],
+            "description": "Provides the functionality to export PHP variables for visualization",
+            "homepage": "http://www.github.com/sebastianbergmann/exporter",
+            "keywords": [
+                "export",
+                "exporter"
+            ],
+            "time": "2016-11-19T08:54:04+00:00"
+        },
+        {
+            "name": "sebastian/recursion-context",
             "version": "2.0.0",
             "source": {
                 "type": "git",
-                "url": "https://github.com/sebastianbergmann/exporter.git",
-                "reference": "ce474bdd1a34744d7ac5d6aad3a46d48d9bac4c4"
-            },
-            "dist": {
-                "type": "zip",
-                "url": "https://api.github.com/repos/sebastianbergmann/exporter/zipball/ce474bdd1a34744d7ac5d6aad3a46d48d9bac4c4",
-                "reference": "ce474bdd1a34744d7ac5d6aad3a46d48d9bac4c4",
-                "shasum": ""
-            },
-            "require": {
-                "php": ">=5.3.3",
-                "sebastian/recursion-context": "~2.0"
-            },
-            "require-dev": {
-                "ext-mbstring": "*",
+                "url": "https://github.com/sebastianbergmann/recursion-context.git",
+                "reference": "2c3ba150cbec723aa057506e73a8d33bdb286c9a"
+            },
+            "dist": {
+                "type": "zip",
+                "url": "https://api.github.com/repos/sebastianbergmann/recursion-context/zipball/2c3ba150cbec723aa057506e73a8d33bdb286c9a",
+                "reference": "2c3ba150cbec723aa057506e73a8d33bdb286c9a",
+                "shasum": ""
+            },
+            "require": {
+                "php": ">=5.3.3"
+            },
+            "require-dev": {
                 "phpunit/phpunit": "~4.4"
             },
             "type": "library",
@@ -1473,94 +1265,19 @@
             "license": [
                 "BSD-3-Clause"
             ],
-            "description": "Provides the functionality to export PHP variables for visualization",
-            "homepage": "http://www.github.com/sebastianbergmann/exporter",
-<<<<<<< HEAD
-            "time": "2016-06-17T09:04:28+00:00"
-        },
-        {
-            "name": "sebastian/global-state",
-            "version": "1.1.1",
-            "source": {
-                "type": "git",
-                "url": "https://github.com/sebastianbergmann/global-state.git",
-                "reference": "bc37d50fea7d017d3d340f230811c9f1d7280af4"
-            },
-            "dist": {
-                "type": "zip",
-                "url": "https://api.github.com/repos/sebastianbergmann/global-state/zipball/bc37d50fea7d017d3d340f230811c9f1d7280af4",
-                "reference": "bc37d50fea7d017d3d340f230811c9f1d7280af4",
-                "shasum": ""
-            },
-            "require": {
-                "php": ">=5.3.3"
-            },
-            "require-dev": {
-                "phpunit/phpunit": "~4.2"
-            },
-            "suggest": {
-                "ext-uopz": "*"
-            },
-            "type": "library",
-            "extra": {
-                "branch-alias": {
-                    "dev-master": "1.0-dev"
-                }
-            },
-            "autoload": {
-                "classmap": [
-                    "src/"
-                ]
-            },
-            "notification-url": "https://packagist.org/downloads/",
-            "license": [
-                "BSD-3-Clause"
-            ],
-            "description": "Snapshotting of global state",
-            "homepage": "http://www.github.com/sebastianbergmann/global-state",
-            "time": "2015-10-12T03:26:01+00:00"
-=======
-            "keywords": [
-                "export",
-                "exporter"
-            ],
-            "time": "2016-11-19T08:54:04+00:00"
->>>>>>> f1a71f55
-        },
-        {
-            "name": "sebastian/recursion-context",
-            "version": "2.0.0",
-            "source": {
-                "type": "git",
-                "url": "https://github.com/sebastianbergmann/recursion-context.git",
-                "reference": "2c3ba150cbec723aa057506e73a8d33bdb286c9a"
-            },
-            "dist": {
-                "type": "zip",
-                "url": "https://api.github.com/repos/sebastianbergmann/recursion-context/zipball/2c3ba150cbec723aa057506e73a8d33bdb286c9a",
-                "reference": "2c3ba150cbec723aa057506e73a8d33bdb286c9a",
-                "shasum": ""
-            },
-            "require": {
-                "php": ">=5.3.3"
-            },
-            "require-dev": {
-                "phpunit/phpunit": "~4.4"
-            },
-            "type": "library",
-            "extra": {
-                "branch-alias": {
-                    "dev-master": "2.0.x-dev"
-                }
-            },
-            "autoload": {
-                "classmap": [
-                    "src/"
-                ]
-            },
-            "notification-url": "https://packagist.org/downloads/",
-            "license": [
-                "BSD-3-Clause"
+            "authors": [
+                {
+                    "name": "Jeff Welch",
+                    "email": "whatthejeff@gmail.com"
+                },
+                {
+                    "name": "Sebastian Bergmann",
+                    "email": "sebastian@phpunit.de"
+                },
+                {
+                    "name": "Adam Harvey",
+                    "email": "aharvey@php.net"
+                }
             ],
             "description": "Provides functionality to recursively process PHP variables",
             "homepage": "http://www.github.com/sebastianbergmann/recursion-context",
@@ -1580,32 +1297,8 @@
                 "reference": "ebfd1b428ffc14306e843092763f228bfba168d0",
                 "shasum": ""
             },
-<<<<<<< HEAD
-            "type": "library",
-            "autoload": {
-                "classmap": [
-                    "src/"
-                ]
-            },
-            "notification-url": "https://packagist.org/downloads/",
-            "license": [
-                "BSD-3-Clause"
-            ],
-            "description": "Library that helps with managing the version number of Git-hosted PHP projects",
-            "homepage": "https://github.com/sebastianbergmann/version",
-            "time": "2015-06-21T13:59:46+00:00"
-        },
-        {
-            "name": "symfony/yaml",
-            "version": "v2.8.52",
-            "source": {
-                "type": "git",
-                "url": "https://github.com/symfony/yaml.git",
-                "reference": "02c1859112aa779d9ab394ae4f3381911d84052b"
-=======
             "require": {
                 "php": ">=5.3.3"
->>>>>>> f1a71f55
             },
             "conflict": {
                 "phpunit/phpunit": "<4.8.35|<5.4.3,>=5.0"
@@ -1653,14 +1346,7 @@
             ],
             "description": "Symfony PHPUnit Bridge",
             "homepage": "https://symfony.com",
-<<<<<<< HEAD
-            "support": {
-                "source": "https://github.com/symfony/yaml/tree/v2.8.52"
-            },
-            "time": "2018-11-11T11:18:13+00:00"
-=======
             "time": "2020-01-14T14:27:59+00:00"
->>>>>>> f1a71f55
         }
     ],
     "aliases": [],
