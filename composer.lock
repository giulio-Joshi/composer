--- conflicted
+++ resolved
@@ -4,11 +4,7 @@
         "Read more about it at http://getcomposer.org/doc/01-basic-usage.md#composer-lock-the-lock-file",
         "This file is @generated automatically"
     ],
-<<<<<<< HEAD
-    "hash": "ba903feb0f02e7916ecbe23f857bcce4",
-=======
-    "hash": "7970fc5134ce2913f3efb9c56be43b3c",
->>>>>>> 9c58fd72
+    "hash": "0aebec3992608f24110593481334c989",
     "packages": [
         {
             "name": "justinrainbow/json-schema",
