--- conflicted
+++ resolved
@@ -1,4 +1,3 @@
-<<<<<<< HEAD
 ### [2.0.0-RC2] 2020-10-14
 
   * Breaking: Removed `OperationInterface::getReason` as the data was not accurate
@@ -83,13 +82,12 @@
   * Fixed package ordering when autoloading and especially when loading plugins, to make sure dependencies are loaded before their dependents
   * Fixed suggest output being very spammy, it now is only one line long and shows more rarely
   * Fixed conflict rules like e.g. >=5 from matching dev-master, as it is not normalized to 9999999-dev internally anymore
-=======
+
 ### [1.10.16] 2020-10-24
 
   * Added warning to `validate` command for cases where packages provide/replace a package that they also require
   * Fixed JSON schema validation issue with PHPStorm
   * Fixed symlink handling in `archive` command
->>>>>>> 6f79163a
 
 ### [1.10.15] 2020-10-13
 
@@ -998,15 +996,12 @@
 
   * Initial release
 
-<<<<<<< HEAD
 [2.0.0-RC2]: https://github.com/composer/composer/compare/2.0.0-RC1...2.0.0-RC2
 [2.0.0-RC1]: https://github.com/composer/composer/compare/2.0.0-alpha3...2.0.0-RC1
 [2.0.0-alpha3]: https://github.com/composer/composer/compare/2.0.0-alpha2...2.0.0-alpha3
 [2.0.0-alpha2]: https://github.com/composer/composer/compare/2.0.0-alpha1...2.0.0-alpha2
 [2.0.0-alpha1]: https://github.com/composer/composer/compare/1.10.7...2.0.0-alpha1
-=======
 [1.10.16]: https://github.com/composer/composer/compare/1.10.15...1.10.16
->>>>>>> 6f79163a
 [1.10.15]: https://github.com/composer/composer/compare/1.10.14...1.10.15
 [1.10.14]: https://github.com/composer/composer/compare/1.10.13...1.10.14
 [1.10.13]: https://github.com/composer/composer/compare/1.10.12...1.10.13
