<<<<<<< HEAD
### [2.3.9] 2022-07-05

  * Fixed non-interactive behavior of allow-plugins to throw instead of continue with a warning to avoid broken installs (#10920)
  * Fixed allow-plugins BC mode to ensure old lock files created pre-2.2 can be installed with only a warning but plugins fully loaded (#10920)
  * Fixed deprecation notice (#10921)
  * Fixed type errors (#10924)

### [2.3.8] 2022-07-01

  * Fixed support for `cache-read-only` where the filesystem is not writable (#10906)
  * Fixed type error when using `allow-plugins: true` (#10909)
  * Fixed @putenv scripts receiving arguments passed to the command (#10846)
  * Fixed support for spaces in paths with binary proxies on Windows (#10836)
  * Fixed type error in GitDownloader if branches cannot be listed (#10888)
  * Fixed RootPackageInterface issue on PHP 5.3.3 (#10895)
  * Fixed type errors (#10904, #10897)

### [2.3.7] 2022-06-06

  * Fixed a few PHPStan ConfigReturnTypeExtension bugs
  * Fixed Config default for auth configs to be empty arrays instead of null, fixes issues with diagnose command (#10814)
  * Fixed handling of broken symlinks when checking whether a package is still installed (#6708)
  * Fixed bin proxies to allow a proxy to include another one safely (#10823)
  * Fixed openssl 3.x version parsing as it is now semver compliant
  * Fixed type error when a json file cannot be read (#10818)
  * Fixed parsing of multi-line arrays in funding.yml (#10784)

### [2.3.6] 2022-06-01

  * Added `Composer\PHPStan\ConfigReturnTypeExtension` to improve return types of `Config::get()` which you can also use in plugins CI (#10635)
  * Fixed name validation regex in schema causing issues with JS IDEs like VS Code (#10811)
  * Fixed unnecessary HTTP request in BitbucketDriver (#10729)
  * Fixed invalid credentials loop when setting up GitLab token (#10748)
  * Fixed PHP 8.2 deprecations (#10766)
  * Fixed lock file changes being output even when the lock file creation is disabled
  * Fixed race condition when multiple requests asking for auth on the same hostname fired concurrently (#10763)
  * Fixed quoting of commas on Windows (#10775)
  * Fixed issue installing path repos with a disabled symlink function (#10786)
  * Fixed various type errors (#10753, #10739, #10751)

### [2.3.5] 2022-04-13

  * Security: Fixed command injection vulnerability in HgDriver/GitDriver (GHSA-x7cr-6qr6-2hh6 / CVE-2022-24828)
  * Added warning when downloading a file with `verify_peer[_name]` disabled (#10722)
  * Fixed curl downloader not retrying when a DNS resolution failure occurs (#10716)
  * Fixed composer.lock file still being used/read when the `lock` config option is disabled (#10726)
  * Fixed `validate` command checking the lock file even if the `lock` option is disabled (#10723)
  * Fixed detection of default branch name when it changed since a git repo was mirrored in cache dir (#10701)

### [2.3.4] 2022-04-07

  * Fixed the generated autoload.php to support running on PHP 5.6+ (down from 7.0+) and warn clearly on older PHP versions (#10714)
  * Fixed run-script --list flag regression (#10710)
  * Fixed curl downloader handling of DNS resolution failures to do an automatic retry (#10716)
  * Fixed script handling of external commands not setting the Path env correctly on windows (#10700)
  * Fixed various type errors (#10694, #10696, #10702, #10712, #10703)

### [2.3.3] 2022-04-01

  * Added --2.2 flag to `self-update` to pin the Composer version to the 2.2 LTS range (#10682)
  * Added missing config.bitbucket-oauth in composer-schema.json
  * Fixed type errors in SvnDriver (#10681)
  * Fixed --version output to match the pre-2.3 one (#10684)
  * Fixed config/auth.json files not being validated against the composer-schema.json (#10685)
  * Fixed generation of autoload crashing if a package has a broken path (#10688)
  * Fixed GitDriver state issue when reusing old cache dirs and the default branch was renamed (#10687)
  * Updated semver, jsonlint deps for minor fixes
  * Removed dev-master=>dev-main alias from #10372 as it does not work when reloading from lock file and extracting dev deps (#10651)

### [2.3.2] 2022-03-30

  * Fixed type error when running `exec` command (#10672)
  * Fixed endless loop in plugin activation prompt when input is not fully interactive yet appears to be (#10648)
  * Fixed type error in ComposerRepository (#10675)
  * Fixed issues loading platform packages where the version of a library cannot be established (#10631)

### [2.3.1] 2022-03-30

  * Fixed type error when HOME env var is not set (#10670)

### [2.3.0] 2022-03-30

  * Fixed many strict types errors (#10646, #10642, #10647, #10658, #10656, #10665, #10660, #10663, #10662)

### [2.3.0-RC2] 2022-03-20

  * Fixed invalid return value in ComposerRepository::findPackage (#10622)
  * Fixed many `show` command issues due to a flipped condition (#10623)
  * Fixed `phpversion()` handling when it returns false due to an extension defining no version (#10631)
  * Fixed `remove` command failing when no `allow-plugin` is defined in config (#10629)
  * Performance improvement in Composer bootstrapping (version guessing) when on a feature branch (#10632)

### [2.3.0-RC1] 2022-03-16

  * BC Break: the minimum PHP version is now 7.2.5+, use the [Composer 2.2 LTS](https://github.com/composer/composer/issues/10340) if you are stuck with an older PHP (#10343)
  * BC Break: added native parameter & return types to many internal APIs, we explicitly left the most extended/implemented symbols untouched but if this causes problems nonetheless please report it ASAP (#10547, #10561)
  * BC Break: added visibility to all constants, a few internal ones have been made private/protected, if this causes problems please report it ASAP (#10550)
  * BC Break: the minimum supported Symfony components version is now 5.4, this only affects you if you are requiring composer/composer directly however, which is generally frowned upon
  * Bumped `composer-plugin-api` to `2.3.0`
  * Bumped bundled Symfony components from 2.8 to 5.4 🥳
  * Added `declare(strict_types=1)` to all the classes, which for sure could cause regressions in edge cases, please report with stack traces (#10567)
  * Added `--patch-only` to the `outdated` command to only show updates to patch versions and ignore new major/minor versions (#10589)
  * Added clickable links to various commands for terminals which support it (#10430)
  * Added ProcessExecutor ability to receive commands as arrays by (internals/plugin change only) (#10435)
  * Added abandoned flag to `show`/`outdated` commands JSON-formatted output (#10485)
  * Added config.reference option to `path` repositories to configure the way the reference is generated, and possibly reduce composer.lock conflicts (#10488)
  * Added automatic removal of allow-plugins rules when removing a plugin via the `remove` command (#10615)
  * Added COMPOSER_IGNORE_PLATFOR_REQ & COMPOSER_IGNORE_PLATFOR_REQS env vars to configure the equivalent flags (#10616)
  * Added support for Symfony 6.0 components
  * Added support for psr/log 3.x (#10454)
  * Fixed symlink creation in linux VM guest filesystems to be recognized by Windows (#10592)
  * Performance improvement in pool optimization step (#10585)
=======
### [2.2.17] 2022-07-13

  * Fixed plugins from CWD/vendor being loaded in some cases like create-project or validate even though the target directory is outside of CWD (#10935)
  * Fixed support for legacy (Composer 1.x, e.g. hirak/prestissimo) plugins which will not warn/error anymore if not in allow-plugins, as they are anyway not loaded (#10928)
  * Fixed pre-install check for allowed plugins not taking --no-plugins into account (#10925)
  * Fixed support for disable_functions containing disk_free_space (#10936)
  * Fixed RootPackageRepository usages to always clone the root package to avoid interoperability issues with plugins (#10940)
>>>>>>> c5ff1e1f

### [2.2.16] 2022-07-05

  * Fixed non-interactive behavior of allow-plugins to throw instead of continue with a warning to avoid broken installs (#10920)
  * Fixed allow-plugins BC mode to ensure old lock files created pre-2.2 can be installed with only a warning but plugins fully loaded (#10920)
  * Fixed deprecation notice (#10921)

### [2.2.15] 2022-07-01

  * Fixed support for `cache-read-only` where the filesystem is not writable (#10906)
  * Fixed type error when using `allow-plugins: true` (#10909)
  * Fixed @putenv scripts receiving arguments passed to the command (#10846)
  * Fixed support for spaces in paths with binary proxies on Windows (#10836)
  * Fixed type error in GitDownloader if branches cannot be listed (#10888)
  * Fixed RootPackageInterface issue on PHP 5.3.3 (#10895)

### [2.2.14] 2022-06-06

  * Fixed handling of broken symlinks when checking whether a package is still installed (#6708)
  * Fixed name validation regex in schema causing issues with JS IDEs like VS Code (#10811)
  * Fixed bin proxies to allow a proxy to include another one safely (#10823)
  * Fixed gitlab-token JSON schema definition (#10800)
  * Fixed openssl 3.x version parsing as it is now semver compliant
  * Fixed type error when a json file cannot be read (#10818)
  * Fixed parsing of multi-line arrays in funding.yml (#10784)

### [2.2.13] 2022-05-25

  * Fixed invalid credentials loop when setting up GitLab token (#10748)
  * Fixed PHP 8.2 deprecations (#10766)
  * Fixed lock file changes being output even when the lock file creation is disabled
  * Fixed race condition when multiple requests asking for auth on the same hostname fired concurrently (#10763)
  * Fixed quoting of commas on Windows (#10775)
  * Fixed issue installing path repos with a disabled symlink function (#10786)

### [2.2.12] 2022-04-13

  * Security: Fixed command injection vulnerability in HgDriver/GitDriver (GHSA-x7cr-6qr6-2hh6 / CVE-2022-24828)
  * Fixed curl downloader not retrying when a DNS resolution failure occurs (#10716)
  * Fixed composer.lock file still being used/read when the `lock` config option is disabled (#10726)
  * Fixed `validate` command checking the lock file even if the `lock` option is disabled (#10723)

### [2.2.11] 2022-04-01

  * Added missing config.bitbucket-oauth in composer-schema.json
  * Added --2.2 flag to `self-update` to pin the Composer version to the 2.2 LTS range (#10682)
  * Updated semver, jsonlint deps for minor fixes
  * Fixed generation of autoload crashing if a package has a broken path (#10688)
  * Removed dev-master=>dev-main alias from #10372 as it does not work when reloading from lock file and extracting dev deps (#10651)

### [2.2.10] 2022-03-29

  * Fixed Bitbucket authorization detection due to API changes (#10657)
  * Fixed validate command warning about dist/source keys if defined (#10655)
  * Fixed deletion/handling of corrupted 0-bytes zip archives (#10666)

### [2.2.9] 2022-03-15

  * Fixed regression with plugins that modify install path of packages, [see docs](https://getcomposer.org/doc/articles/plugins.md#plugin-modifies-install-path) if you are authoring such a plugin (#10621)

### [2.2.8] 2022-03-15

  * Fixed `files` autoloading sort order to be fully deterministic (#10617)
  * Fixed pool optimization pass edge cases (#10579)
  * Fixed `require` command failing when `self.version` is used as constraint (#10593)
  * Fixed --no-ansi / undecorated output still showing color in repo warnings (#10601)
  * Performance improvement in pool optimization step (composer/semver#131)

### [2.2.7] 2022-02-25

  * Allow installation together with composer/xdebug-handler ^3 (#10528)
  * Fixed support for packages with no licenses in `licenses` command output (#10537)
  * Fixed handling of `allow-plugins: false` which kept warning (#10530)
  * Fixed enum parsing in classmap generation when the enum keyword is not lowercased (#10521)
  * Fixed author parsing in `init` command requiring an email whereas the schema allows a name only (#10538)
  * Fixed issues in `require` command when requiring packages which do not exist (but are provided by something else you require) (#10541)
  * Performance improvement in pool optimization step (#10546)

### [2.2.6] 2022-02-04

  * BC Break: due to an oversight, the `COMPOSER_BIN_DIR` env var for binaries added in Composer 2.2.2 had to be renamed to `COMPOSER_RUNTIME_BIN_DIR` (#10512)
  * Fixed enum parsing in classmap generation with syntax like `enum foo:string` without space after `:` (#10498)
  * Fixed package search not urlencoding the input (#10500)
  * Fixed `reinstall` command not firing `pre-install-cmd`/`post-install-cmd` events (#10514)
  * Fixed edge case in path repositories where a symlink: true option would be ignored on old Windows and old PHP combos (#10482)
  * Fixed test suite compatibility with latest symfony/console releases (#10499)
  * Fixed some error reporting edge cases (#10484, #10451, #10493)

### [2.2.5] 2022-01-21

  * Disabled `composer/package-versions-deprecated` by default as it can function using `Composer\InstalledVersions` at runtime (#10458)
  * Fixed artifact repositories crashing if a phar file was present in the directory (#10406)
  * Fixed binary proxy issue on PHP <8 when fseek is used on the proxied binary path (#10468)
  * Fixed handling of non-string versions in package repositories metadata (#10470)

### [2.2.4] 2022-01-08

  * Fixed handling of process timeout when running async processes during installation
  * Fixed GitLab API handling when projects have a repository disabled (#10440)
  * Fixed reading of environment variables (e.g. APPDATA) containing unicode characters to workaround a PHP bug on Windows (#10434)
  * Fixed partial update issues with path repos missing if a path repo is required by a path repo (#10431)
  * Fixed support for sourcing binaries via the new bin proxies ([#10389](https://github.com/composer/composer/issues/10389#issuecomment-1007372740))
  * Fixed messaging when GitHub tokens need SSO authorization (#10432)

### [2.2.3] 2021-12-31

  * Fixed issue with PHPUnit and process isolation now including PHPUnit <6.5 (#10387)
  * Fixed interoperability issue with laminas/laminas-zendframework-bridge and Composer 2.2 (#10401)
  * Fixed binary proxies for shell scripts to work correctly when they are symlinked (jakzal/phpqa#336)
  * Fixed overly greedy pool optimization in cases where a locked package is not required by anything anymore in a partial update (#10405)

### [2.2.2] 2021-12-29

  * Added [`COMPOSER_BIN_DIR` env var and `_composer_bin_dir` global](https://getcomposer.org/doc/articles/vendor-binaries.md#finding-the-composer-bin-dir-from-a-binary) containing the path to the bin-dir for binaries. Packages relying on finding the bin dir with `$BASH_SOURCES[0]` will need to update their binaries (#10402)
  * Fixed issue when new binary proxies are combined with PHPUnit and process isolation (#10387)
  * Fixed deprecation warnings when using Symfony 5.4+ and requiring composer/composer itself (#10404)
  * Fixed UX of plugin warnings (#10381)

### [2.2.1] 2021-12-22

  * Fixed plugin autoloading including files autoload rules from the root package (#10382)
  * Fixed issue parsing php files with unterminated comments found inside backticks (#10385)

### [2.2.0] 2021-12-22

  * Added support for using `dev-main` as the default path repo package version if no VCS info is available (#10372)
  * Added --no-scripts as a globally supported flag to all Composer commands to disable scripts execution (#10371)
  * Fixed self-update failing in some edge cases due to loading plugins (#10371)
  * Fixed display of conflicts showing the wrong package name in some conditions (#10355)

### [2.2.0-RC1] 2021-12-08

  * Bumped `composer-runtime-api` and `composer-plugin-api` to `2.2.0`
  * UX Change: Added [`allow-plugins`](https://getcomposer.org/doc/06-config.md#allow-plugins) config value to enhance security against runtime execution, this will prompt you the first time you use a plugin and may hang pipelines if they aren't using --no-interaction (-n) as they should (#10314)
  * Added an optimization pass to reduce the amount of redundant inspected during resolution, drastically improving memory and CPU usage (#9261, #9620)
  * Added a [global $_composer_autoload_path variable](https://getcomposer.org/doc/articles/vendor-binaries.md#finding-the-composer-autoloader-from-a-binary) containing the path to autoload.php for binaries (#10137)
  * Added wildcard support to --ignore-platform-req (e.g. `ext-*`) (#10083)
  * Added support for ignoring the upper bound of platform requirements using "name+" notation e.g. using `--ignore-platform-req=php+` would allow installing a package requiring `php: 8.0.*` on PHP 8.1, but not on PHP 7.4. Useful for CI builds of upcoming PHP versions (#10318)
  * Added support for setting platform packages to false in config.platform to disable/hide them (#10308)
  * Added [`use-parent-dir`](https://getcomposer.org/doc/06-config.md#use-parent-dir) option to configure the prompt for using composer.json in upper directory when none is present in current dir (#10307)
  * Added [`composer` platform package](https://getcomposer.org/doc/articles/composer-platform-dependencies.md) which is always the exact version of Composer running unlike `composer-*-api` packages (#10313)
  * Added a --source flag to `config` command to show where config values are loaded from (#10129)
  * Added support for `files` autoloaders in the runtime scripts/plugins contexts (#10065)
  * Added retry behavior on certain http status and curl error codes (#10162)
  * Added abandoned flag display in search command output
  * Added support for --ignore-platform-reqs in `outdated` command (#10293)
  * Added --only-vendor (-O) flag to `search` command to search (and return) vendor names (#10336)
  * Added COMPOSER_NO_DEV environment variable to set the --no-dev flag (#10262)
  * Fixed `archive` command to behave more like git archive, gitignore/hgignore are not taken into account anymore, and gitattributes support was improved (#10309)
  * Fixed unlocking of replacers when a replaced package is unlocked (#10280)
  * Fixed auto-unlocked path repo packages also unlocking their transitive deps when -w/-W is used (#10157)
  * Fixed handling of recursive package links (e.g. requiring or replacing oneself)
  * Fixed env var reads to check $_SERVER and $_ENV before getenv for broader ecosystem compatibility (#10218)
  * Fixed `archive` command to produce archives with files sorted by name (#10274)
  * Fixed VcsRepository issues where server failure could cause missing tags/branches (#10319)
  * Fixed some error reporting issues (#10283, #10339)

### [2.1.14] 2021-11-30

  * Fixed invalid release build

### [2.1.13] 2021-11-30

  * Removed `symfony/console ^6` support as we cannot be compatible until Composer 2.3.0 is released. If you have issues with Composer required as a dependency + Symfony make sure you stay on Symfony 5.4 for now. (#10321)

### [2.1.12] 2021-11-09

  * Fixed issues in proxied binary files relying on __FILE__ / __DIR__ on php <8 (#10261)
  * Fixed 9999999-dev being shown in some cases by the `show` command (#10260)
  * Fixed GitHub Actions output escaping regression on PHP 8.1 (#10250)

### [2.1.11] 2021-11-02

  * Fixed issues in proxied binary files when using declare() on php <8 (#10249)
  * Fixed GitHub Actions output escaping issues (#10243)

### [2.1.10] 2021-10-29

  * Added type annotations to all classes, which may have an effect on CI/static analysis for people using Composer as a dependency (#10159)
  * Fixed CurlDownloader requesting gzip encoding even when no gzip support is present (#10153)
  * Fixed regression in 2.1.6 where the help command was not working for plugin commands (#10147)
  * Fixed warning showing when an invalid cache dir is configured but unused (#10125)
  * Fixed `require` command reverting changes even though dependency resolution succeeded when something fails in scripts for example (#10118)
  * Fixed `require` not finding the right package version when some newly required extension is missing from the system (#10167)
  * Fixed proxied binary file issues, now using output buffering (e1dbd65aff)
  * Fixed and improved error reporting in several edge cases (#9804, #10136, #10163, #10224, #10209)
  * Fixed some more Windows CLI parameter escaping edge cases

### [2.1.9] 2021-10-05

  * Security: Fixed command injection vulnerability on Windows (GHSA-frqg-7g38-6gcf / CVE-2021-41116)
  * Fixed classmap parsing with a new class parser which does not rely on regexes anymore (#10107)
  * Fixed inline git credentials showing up in output in some conditions (#10115)
  * Fixed support for running updates while offline as long as the cache contains enough information (#10116)
  * Fixed `show --all foo/bar` which as of 2.0.0 was not showing all versions anymore but only the installed one (#10095)
  * Fixed VCS repos ignoring some versions silently when the API rate limit is reached (#10132)
  * Fixed CA bundle to remove the expired Let's Encrypt root CA

### [2.1.8] 2021-09-15

  * Fixed regression in 2.1.7 when parsing classmaps in files containing invalid Unicode (#10102)

### [2.1.7] 2021-09-14

  * Added many type annotations internally, which may have an effect on CI/static analysis for people using Composer as a dependency. This work will continue in following releases
  * Fixed regression in 2.1.6 when parsing classmaps with empty heredocs (#10067)
  * Fixed regression in 2.1.6 where list command was not showing plugin commands (#10075)
  * Fixed issue handling package updates where the package type changed (#10076)
  * Fixed docker being detected as WSL when run inside WSL (#10094)

### [2.1.6] 2021-08-19

  * Updated internal PHAR signatures to be SHA512 instead of SHA1
  * Fixed uncaught exception handler regression (#10022)
  * Fixed more PHP 8.1 deprecation warnings (#10036, #10038, #10061)
  * Fixed corrupted zips in the cache from blocking installs until a cache clear, the bad archives are now deleted automatically on first failure (#10028)
  * Fixed URL sanitizer handling of new github tokens (#10048)
  * Fixed issue finding classes with very long heredocs in classmap autoload (#10050)
  * Fixed proc_open being required for simple installs from zip, as well as diagnose (#9253)
  * Fixed path repository bug causing symlinks to be left behind after a package is uninstalled (#10023)
  * Fixed issue in 7-zip support on windows with certain archives (#10058)
  * Fixed bootstrapping process to avoid loading the composer.json and plugins until necessary, speeding things up slightly (#10064)
  * Fixed lib-openssl detection on FreeBSD (#10046)
  * Fixed support for `ircs://` protocol for support.irc composer.json entries

### [2.1.5] 2021-07-23

  * Fixed `create-project` creating a `php:` directory in the directory it was executed in (#10020, #10021)
  * Fixed curl downloader to respect default_socket_timeout if it is bigger than our default 300s (#10018)

### [2.1.4] 2021-07-22

  * Fixed PHP 8.1 deprecation warnings (#10008)
  * Fixed support for working within UNC/WSL paths on Windows (#9993)
  * Fixed 7-zip support to also be looked up on Linux/macOS as 7z or 7zz (#9951)
  * Fixed repositories' `only`/`exclude` properties to avoid matching names as sub-strings of full package names (#10001)
  * Fixed open_basedir regression from #9855
  * Fixed schema errors being reported incorrectly in some conditions (#9986)
  * Fixed `archive` command not working with async archive extraction
  * Fixed `init` command being able to generate an invalid composer.json (#9986)

### [2.1.3] 2021-06-09

  * Add "symlink" option for "bin-compat" config to force symlinking even on WSL/Windows (#9959)
  * Fixed source binaries not being made executable when symlinks cannot be used (#9961)
  * Fixed more deletion edge cases (#9955, #9956)
  * Fixed `dump-autoload` command not dispatching scripts anymore, regressed in 2.1.2 (#9954)

### [2.1.2] 2021-06-07

  * Added `--dev` to `dump-autoload` command to allow force-dumping dev autoload rules even if dev requirements are not present (#9946)
  * Fixed `--no-scripts` disabling events for plugins too instead of only disabling script handlers, using `--no-plugins` is the way to disable plugins (#9942)
  * Fixed handling of deletions during package installs on some filesystems (#9945, #9947)
  * Fixed undefined array access when using "@php <absolute path>" in a script handler (#9943)
  * Fixed usage of InstalledVersions when loaded from composer/composer installed as a dependency and runtime Composer is v1 (#9937)

### [2.1.1] 2021-06-04

  * Fixed regression in autoload generation when --no-scripts is used (#9935)
  * Fixed `outdated` color legend to have the right color in the right place (#9939)
  * Fixed PCRE bug causing a previously valid pattern to fail to match (#9941)
  * Fixed JsonFile::validateSchema regression when used as a library to validate custom schema files (#9938)

### [2.1.0] 2021-06-03

  * Fixed PHP 8.1 deprecation warning (#9932)
  * Fixed env var handling when variables_order includes E and symfony/console 3.3.15+ is in use (#9930)

### [2.1.0-RC1] 2021-06-02

  * Bumped `composer-runtime-api` and `composer-plugin-api` to `2.1.0`
  * UX Change: The default install method for packages is now always dist/zip, even for dev packages, added `--prefer-install=auto` if you want the old behavior (#9603)
  * UX Change: Packages from `path` repositories which are symlinked in the vendor dir will always be updated in partial updates to avoid mistakes when the original composer.json changes but the symlinked package is not explicitly updated (#9765)
  * Added `reinstall` command that takes one or more package names, including wildcard (`*`) support, and removes then reinstalls them in the exact same version they had (#9915)
  * Added support for parallel package installs on Windows via [7-Zip](https://www.7-zip.org/) if it is installed (#9875)
  * Added detection of invalid composer.lock files that do not fullfil the composer.json requirements to `validate` command (#9899)
  * Added `InstalledVersions::getInstalledPackagesByType(string $type)` to retrieve installed plugins for example, [read more](https://getcomposer.org/doc/07-runtime.md#knowing-which-packages-of-a-given-type-are-installed) (#9699)
  * Added `InstalledVersions::getInstalledPath(string $packageName)` to retrieve the install path of a given package, [read more](https://getcomposer.org/doc/07-runtime.md#knowing-the-path-in-which-a-package-is-installed) (#9699)
  * Added flag to `InstalledVersions::isInstalled()` to allow excluding dev requirements from that check (#9682)
  * Added support for PHP 8.1 enums in autoloader / classmap generation (#9670)
  * Added support for using `@php binary-name foo` in scripts to refer to a binary without using its full path, but forcing to use the same PHP version as Composer used (#9726)
  * Added `--format=json` support to the `fund` command (#9678)
  * Added `--format=json` support to the `search` command (#9747)
  * Added `COMPOSER_DEV_MODE` env var definition within the run-script command for compatibility (#9793)
  * Added async uninstall of packages (#9618)
  * Added color legend to `outdated` and `show --latest` commands (#9716)
  * Added `secure-svn-domains` config option to mark secure svn:// hostnames and suppress warnings without disabling secure-http (#9872)
  * Added `gitlab-protocol` config option to allow forcing `git` or `http` URLs for all gitlab repos loaded inline, instead of the default of git for private and http for public (#9401)
  * Added generation of autoload rules in `init` command (#9829)
  * Added source/dist validation in `validate` command
  * Added automatic detection of WSL when generating binaries and use `bin-compat:full` implicitly (#9855)
  * Added automatic detection of the --no-dev state for `dump-autoload` based on the last install run (#9714)
  * Added warning/prompt to `require` command if requiring a package that already exists in require-dev or vice versa (#9542)
  * Added information about package conflicts in the `why`/`why-not` commands (#9693)
  * Removed version argument from `why` command as it was not needed (#9729)
  * Fixed `why-not` command to always require a specific version as it is useless without (#9729)
  * Fixed cache dir on macOS to follow OS guidelines, it is now in ~/Library/Caches/composer (#9898)
  * Fixed composer.json JSON schema to avoid having name/description required by default (#9912)
  * Fixed support for running inside WSL paths from a Windows PHP/Composer (#9861)
  * Fixed InstalledVersions to include the original doc blocks when installed from a Composer phar file
  * Fixed `require` command to use `*` as constraint for extensions bundled with PHP instead of duplicating the PHP constraint (#9483)
  * Fixed `search` output to be aligned and avoid wrapped long lines to be more readable (#9455)
  * Error output improvements for many cases (#9876, #9837, #9928, and some smaller improvements)

### [2.0.14] 2021-05-21

  * Updated composer/xdebug-handler to 2.0 which adds supports for Xdebug 3
  * Fixed handling of inline-update-constraints with references or stability flags (#9847)
  * Fixed async processes erroring in an unclear way when they failed to start (#9808)
  * Fixed support for the upcoming Symfony 6.0 release when Composer is installed as a library (#9896)
  * Fixed progress output missing newlines on PowerShell, and disable progress output by default when CI env var is present (#9621)
  * Fixed support for Vagrant/VirtualBox filesystem slowness when installing binaries from packages (#9627)
  * Fixed type annotations for the InstalledVersions class
  * Deprecated InstalledVersions::getRawData in favor of InstalledVersions::getAllRawData (#9816)

### [2.0.13] 2021-04-27

  * Security: Fixed command injection vulnerability in HgDriver/HgDownloader and hardened other VCS drivers and downloaders (GHSA-h5h8-pc6h-jvvx / CVE-2021-29472)
  * Fixed install step at the end of the init command to take new dependencies into account correctly
  * Fixed `update --lock` listing updates which were not really happening (#9812)
  * Fixed support for --no-dev combined with --locked in outdated and show commands (#9788)

### [2.0.12] 2021-04-01

  * Fixed support for new GitHub OAuth token format (#9757)
  * Fixed support for Vagrant/VirtualBox filesystem slowness by adding short sleeps in some places (#9627)
  * Fixed unclear error reporting when a package is in the lock file but not in the remote repositories (#9750)
  * Fixed processes silently ignoring the CWD when it does not exist
  * Fixed new Windows bin handling to avoid proxying phar files (#9742)
  * Fixed issue extracting archives into paths that already exist, fixing problems with some custom installers (composer/installers#479)
  * Fixed support for branch names starting with master/trunk/default (#9739)
  * Fixed self-update to preserve phar file permissions on Windows (#9733)
  * Fixed detection of hg version when localized (#9753)
  * Fixed git execution failures to also include the stdout output (#9720)

### [2.0.11] 2021-02-24

  * Reverted "Fixed runtime autoloader registration (for plugins and script handlers) to prefer the project dependencies over the bundled Composer ones" as it caused more problems than expected

### [2.0.10] 2021-02-23

  * Added COMPOSER_MAX_PARALLEL_HTTP to let people set a lower amount of parallel requests if needed
  * Fixed autoloader registration when plugins are loaded, which may impact plugins relying on this bug (if you use `symfony/flex` make sure you upgrade it to 1.12.2+ to fix `dump-env` issues)
  * Fixed `exec` command suppressing output in some circumstances
  * Fixed Windows/cmd.exe support for script handlers defined as `path/to/foo`, which are now rewritten internally to `path\to\foo` when needed
  * Fixed bin handling on Windows for PHP scripts, to more closely match symlinks and allow `@php vendor/bin/foo` to work cross-platform
  * Fixed Git for Windows/Git Bash not being detected correctly as an interactive shell (regression since 2.0.7)
  * Fixed regression handling some private Bitbucket repository clones
  * Fixed Ctrl-C/SIGINT handling during downloads to correctly abort as soon as possible
  * Fixed runtime autoloader registration (for plugins and script handlers) to prefer the project dependencies over the bundled Composer ones
  * Fixed numeric default branches being aliased as 9999999-dev internally. This alias now only applies to default branches being non-numeric (e.g. `dev-main`)
  * Fixed support for older lib-sodium versions
  * Fixed various minor issues

### [2.0.9] 2021-01-27

  * Added warning if the curl extension is not enabled as it significantly degrades performance
  * Fixed InstalledVersions to report all packages when several vendor dirs are present in the same runtime
  * Fixed download speed when downloading large files
  * Fixed `archive` and path repo copies mishandling some .gitignore paths
  * Fixed root package classes not being available to the plugins/scripts during the initial install
  * Fixed cache writes to be atomic and better support multiple Composer processes running in parallel
  * Fixed preg jit issues when `config` or `require` modifies large composer.json files
  * Fixed compatibility with envs having open_basedir restrictions
  * Fixed exclude-from-classmap causing regex issues when having too many paths
  * Fixed compatibility issue with Symfony 4/5
  * Several small performance and debug output improvements

### [2.0.8] 2020-12-03

  * Fixed packages with aliases not matching conflicts which match the alias
  * Fixed invalid reports of uncommitted changes when using non-default remotes in vendor dir
  * Fixed curl error handling edge cases
  * Fixed cached git repositories becoming stale by having a `git gc` applied to them periodically
  * Fixed issue initializing plugins when using dev packages
  * Fixed update --lock / mirrors failing to update in some edge cases
  * Fixed partial update with --with-dependencies failing in some edge cases with some nonsensical error

### [2.0.7] 2020-11-13

  * Fixed detection of TTY mode, made input non-interactive automatically if STDIN is not a TTY
  * Fixed root aliases not being present in lock file if not required by anything else
  * Fixed `remove` command requiring a lock file to be present
  * Fixed `Composer\InstalledVersions` to always contain up to date data during installation
  * Fixed `status` command breaking on slow networks
  * Fixed order of POST_PACKAGE_* events to occur together once all installations of a package batch are done

### [2.0.6] 2020-11-07

  * Fixed regression in 2.0.5 dealing with custom installers which do not pass absolute paths

### [2.0.5] 2020-11-06

  * Disabled platform-check verification of extensions by default (now defaulting `php-only`), set platform-check to `true` if you want a complete check
  * Improved platform-check handling of issue reporting
  * Fixed platform-check to only check non-dev requires even if require-dev dependencies are installed
  * Fixed issues dealing with custom installers which return trailing slashes in getInstallPath (ideally avoid doing this as there might be other issues left)
  * Fixed issues when curl functions are disabled
  * Fixed gitlab-domains/github-domains to make sure if they are overridden the default value remains present
  * Fixed issues removing/upgrading packages from path repositories on Windows
  * Fixed regression in 2.0.4 when handling of git@bitbucket.org URLs in vcs repositories
  * Fixed issue running create-project in current directory on Windows

### [2.0.4] 2020-10-30

  * Fixed `check-platform-req` command not being clear on what packages are checked, and added a --lock flag to explicitly check the locked packages
  * Fixed `config` & `create-project` adding of repositories to make sure they are prepended as order is much more important in Composer 2, also added a --append flag to `config` to restore the old behavior in the unlikely case this is needed
  * Fixed curl downloader failing on old PHP releases or when using self-signed SSL certificates
  * Fixed Bitbucket API authentication issue

### [2.0.3] 2020-10-28

  * Fixed bug in `outdated` command where dev packages with branch-aliases where always shown as being outdated
  * Fixed issue in lock file interoperability with composer 1.x when using `dev-master as xxx` aliases
  * Fixed new `--locked` option being missing from `outdated` command, for checking outdated packages directly from the lock file
  * Fixed a few debug/error reporting strings

### [2.0.2] 2020-10-25

  * Fixed regression handling `composer show -s` in projects where no version can be guessed from VCS
  * Fixed regression handling partial updates/`require` when a lock file was missing
  * Fixed interop issue with plugins that need to update dist URLs of packages, [see docs](https://getcomposer.org/doc/articles/plugins.md#plugin-modifies-downloads) if you need this

### [2.0.1] 2020-10-24

  * Fixed crash on PHP 8

### [2.0.0] 2020-10-24

  * Fixed proxy handling issues when combined with our new curl-based downloader
  * Fixed solver bug resulting in endless loops in some cases
  * Fixed solver output being extremely long due to learnt rules
  * Fixed solver bug with multi literals
  * Fixed a couple minor regressions

### [2.0.0-RC2] 2020-10-14

  * Breaking: Removed `OperationInterface::getReason` as the data was not accurate
  * Added automatic removal of packages which are not required anymore whenever an update is done, this will purge packages previously left over by partial updates and `require`/`remove`
  * Added shorthand aliases `-w` for `--with-dependencies` and `-W` for `--with-all-dependencies` on `update`/`require`/`remove` commands
  * Added `COMPOSER_DEBUG_EVENTS=1` env var support for plugin authors to figure out which events are triggered when
  * Added `setCustomCacheKey` to `PreFileDownloadEvent` and fixed a cache bug for integrations changing the processed url of package archives
  * Added `Composer\Util\SyncHelper` for plugin authors to deal with async Promises more easily
  * Added `$composer->getLoop()->getHttpDownloader()` to get access to the main HttpDownloader instance in plugins
  * Added a non-zero exit code (2) and warning to `remove` command when a package to be removed could not be removed
  * Added `--apcu-autoloader-prefix` (or `--apcu-prefix` for `dump-autoload` command) flag to let people use apcu autoloading in a deterministic output way if that is needed
  * Fixed version guesser to look at remote branches as well as local ones
  * Lots of minor bug fixes and improvements

### [2.0.0-RC1] 2020-09-10

  * Added more advanced filtering to avoid loading all versions of all referenced packages when resolving dependencies, which should reduce memory usage further in some cases
  * Added support for many new `lib-*` packages in the platform repository and improved version detection for some `ext-*` and `lib-*` packages
  * Added an `--ask` flag to `create-project` command to make Composer prompt for the install dir name, [useful for project install instructions](https://github.com/composer/composer/pull/9181)
  * Added support for tar in artifact repositories
  * Added a `cache-read-only` config option to make the cache usable in read only mode for containers and such
  * Added better error reporting for a few more specific cases
  * Added a new optional `available-package-patterns` attribute for v2-format Composer repositories, see [UPGRADE](UPGRADE-2.0.md) for details
  * Fixed more PHP 8 compatibility issues
  * Lots of minor bug fixes for regressions

### [2.0.0-alpha3] 2020-08-03

  * Breaking: Zip archives loaded by artifact repositories must now have a composer.json on top level, or a max of one folder on top level of the archive
  * Added --no-dev support to `show` and `outdated` commands to skip dev requirements
  * Added support for multiple --repository flags being passed into the `create-project` command, only useful in combination with `--add-repository` to persist them to composer.json
  * Added a new optional `list` API endpoint for v2-format Composer repositories, see [UPGRADE](UPGRADE-2.0.md) for details
  * Fixed `show -a` command not listing anything
  * Fixed solver bug where it ended in a "Reached invalid decision id 0"
  * Fixed updates of git-installed packages on windows
  * Lots of minor bug fixes

### [2.0.0-alpha2] 2020-06-24

  * Added parallel installation of packages (requires OSX/Linux/WSL, and that `unzip` is present in PATH)
  * Added optimization of constraints by compiling them to PHP code, which should reduce CPU time of updates
  * Added handling of Ctrl-C on Windows for PHP 7.4+
  * Added better support for default branch names other than `master`
  * Added --format=summary flag to `license` command
  * Fixed issue in platform check when requiring ext-zend-opcache
  * Fixed inline aliases issues
  * Fixed git integration issue when signatures are set to be shown by default

### [2.0.0-alpha1] 2020-06-03

  * Breaking: This is a major release and while we tried to keep things compatible for most users, you might want to have a look at the [UPGRADE](UPGRADE-2.0.md) guides
  * Many CPU and memory performance improvements
  * The update command is now much more deterministic as it does not take the already installed packages into account
  * Package installation now performs all network operations first before doing any changes on disk, to reduce the chances of ending up with a partially updated vendor dir
  * Partial updates and require/remove are now much faster as they only load the metadata required for the updated packages
  * Added a [platform-check step](doc/07-runtime.md#platform-check) when vendor/autoload.php gets initialized which checks the current PHP version/extensions match what is expected and fails hard otherwise. Can be disabled with the platform-check config option
  * Added a [`Composer\InstalledVersions`](doc/07-runtime.md#installed-versions) class which is autoloaded in every project and lets you check which packages/versions are present at runtime
  * Added a `composer-runtime-api` virtual package which you can require (as e.g. `^2.0`) to ensure things like the InstalledVersions class above are present. It will effectively force people to use Composer 2.x to install your project
  * Added support for parallel downloads of package metadata and zip files, this requires that the curl extension is present and we thus strongly recommend enabling curl
  * Added much clearer dependency resolution error reporting for common error cases
  * Added support for updating to a specific version with partial updates, as well as a [--with flag](doc/03-cli.md#update--u) to pass in temporary constraint overrides
  * Added support for TTY mode on Linux/OSX/WSL so that script handlers now run in interactive mode
  * Added `only`, `exclude` and `canonical` options to all repositories, see [repository priorities](https://getcomposer.org/repoprio) for details
  * Added support for lib-zip platform package
  * Added `pre-operations-exec` event to be fired before the packages get installed/upgraded/removed
  * Added `pre-pool-create` event to be fired before the package pool for the dependency solver is created, which lets you modify the list of packages going in
  * Added `post-file-download` event to be fired after package dist files are downloaded, which lets you do additional checks on the files
  * Added --locked flag to `show` command to see the packages from the composer.lock file
  * Added --unused flag to `remove` command to make sure any packages which are not needed anymore get removed
  * Added --dry-run flag to `require` and `remove` commands
  * Added --no-install flag to `update`, `require` and `remove` commands to disable the install step and only do the update step (composer.lock file update)
  * Added --with-dependencies and --with-all-dependencies flag aliases to `require` and `remove` commands for consistency with `update`
  * Added more info to `vendor/composer/installed.json`, a dev key stores whether dev requirements were installed, and every package now has an install-path key with its install location
  * Added COMPOSER_DISABLE_NETWORK which if set makes Composer do its best to run offline. This can be useful when you have poor connectivity or to do benchmarking without network jitter
  * Added --json and --merge flags to `config` command to allow editing complex `extra.*` values by using json as input
  * Added confirmation prompt when running Composer as superuser in interactive mode
  * Added --no-check-version to `validate` command to remove the warning in case the version is defined
  * Added --ignore-platform-req (without s) to all commands supporting --ignore-platform-reqs, which accepts a package name so you can ignore only specific platform requirements
  * Added support for wildcards (`*`) in classmap autoloader paths
  * Added support for configuring GitLab deploy tokens in addition to private tokens, see [gitlab-token](doc/06-config.md#gitlab-token)
  * Added support for package version guessing for require and init command to take all platform packages into account, not just php version
  * Fixed package ordering when autoloading and especially when loading plugins, to make sure dependencies are loaded before their dependents
  * Fixed suggest output being very spammy, it now is only one line long and shows more rarely
  * Fixed conflict rules like e.g. >=5 from matching dev-master, as it is not normalized to 9999999-dev internally anymore

### [1.10.23] 2021-10-05

  * Security: Fixed command injection vulnerability on Windows (GHSA-frqg-7g38-6gcf / CVE-2021-41116)

### [1.10.22] 2021-04-27

  * Security: Fixed command injection vulnerability in HgDriver/HgDownloader and hardened other VCS drivers and downloaders (GHSA-h5h8-pc6h-jvvx / CVE-2021-29472)

### [1.10.21] 2021-04-01

  * Fixed support for new GitHub OAuth token format
  * Fixed processes silently ignoring the CWD when it does not exist

### [1.10.20] 2021-01-27

  * Fixed exclude-from-classmap causing regex issues when having too many paths
  * Fixed compatibility issue with Symfony 4/5

### [1.10.19] 2020-12-04

  * Fixed regression on PHP 8.0

### [1.10.18] 2020-12-03

  * Allow installation on PHP 8.0

### [1.10.17] 2020-10-30

  * Fixed Bitbucket API authentication issue
  * Fixed parsing of Composer 2 lock files breaking in some rare conditions

### [1.10.16] 2020-10-24

  * Added warning to `validate` command for cases where packages provide/replace a package that they also require
  * Fixed JSON schema validation issue with PHPStorm
  * Fixed symlink handling in `archive` command

### [1.10.15] 2020-10-13

  * Fixed path repo version guessing issue

### [1.10.14] 2020-10-13

  * Fixed version guesser to look at remote branches as well as local ones
  * Fixed path repositories version guessing to handle edge cases where version is different from the VCS-guessed version
  * Fixed COMPOSER env var causing issues when combined with the `global ` command
  * Fixed a few issues dealing with PHP without openssl extension (not recommended at all but sometimes needed for testing)

### [1.10.13] 2020-09-09

  * Fixed regressions with old version validation
  * Fixed invalid root aliases not being reported

### [1.10.12] 2020-09-08

  * Fixed regressions with old version validation

### [1.10.11] 2020-09-08

  * Fixed more PHP 8 compatibility issues
  * Fixed regression in handling of CTRL-C when xdebug is loaded
  * Fixed `status` handling of broken symlinks

### [1.10.10] 2020-08-03

  * Fixed `create-project` not triggering events while installing the root package
  * Fixed PHP 8 compatibility issue
  * Fixed `self-update` to avoid automatically upgrading to the next major version once it becomes stable

### [1.10.9] 2020-07-16

  * Fixed Bitbucket redirect loop when credentials are outdated
  * Fixed GitLab auth prompt wording
  * Fixed `self-update` handling of files requiring admin permissions to write to on Windows (it now does a UAC prompt)
  * Fixed parsing issues in funding.yml files

### [1.10.8] 2020-06-24

  * Fixed compatibility issue with git being configured to show signatures by default
  * Fixed discarding of local changes when updating packages to include untracked files
  * Several minor fixes

### [1.10.7] 2020-06-03

  * Fixed PHP 8 deprecations
  * Fixed detection of pcntl_signal being in disabled_functions when pcntl_async_signal is allowed

### [1.10.6] 2020-05-06

  * Fixed version guessing to take composer-runtime-api and composer-plugin-api requirements into account to avoid selecting packages which require Composer 2
  * Fixed package name validation to allow several dashes following each other
  * Fixed post-status-cmd script not firing when there were no changes to be displayed
  * Fixed composer-runtime-api support on Composer 1.x, the package is now present as 1.0.0
  * Fixed support for composer show --name-only --self
  * Fixed detection of GitLab URLs when handling authentication in some cases

### [1.10.5] 2020-04-10

  * Fixed self-update on PHP <5.6, seriously please upgrade people, it's time
  * Fixed 1.10.2 regression with PATH resolution in scripts

### [1.10.4] 2020-04-09

  * Fixed 1.10.2 regression in path symlinking with absolute path repos

### [1.10.3] 2020-04-09

  * Fixed invalid --2 flag warning in `self-update` when no channel is requested

### [1.10.2] 2020-04-09

  * Added --1 flag to `self-update` command which can be added to automated self-update runs to make sure it won't automatically jump to 2.0 once that is released
  * Fixed path repository symlinks being made relative when the repo url is defined as absolute paths
  * Fixed potential issues when using "composer ..." in scripts and composer/composer was also required in the project
  * Fixed 1.10.0 regression when downloading GitHub archives from non-API URLs
  * Fixed handling of malformed info in fund command
  * Fixed Symfony5 compatibility issues in a few commands

### [1.10.1] 2020-03-13

  * Fixed path repository warning on empty path when using wildcards
  * Fixed superfluous warnings when generating optimized autoloaders

### [1.10.0] 2020-03-10

  * Added `bearer` auth config to authenticate using `Authorization: Bearer <token>` headers
  * Added `plugin-api-version` in composer.lock so third-party tools can know which Composer version was used to generate a lock file
  * Fixed composer fund command and funding info parsing to be more useful
  * Fixed issue where --no-dev autoload generation was excluding some packages which should not have been excluded
  * Fixed 1.10-RC regression in create project's handling of absolute paths

### [1.10.0-RC] 2020-02-14

  * Breaking: `composer global exec ...` now executes the process in the current working directory instead of executing it in the global directory.
  * Warning: Added a warning when class names are being loaded by a PSR-4 or PSR-0 rule only due to classmap optimization, but would not otherwise be autoloadable. Composer 2.0 will stop autoloading these classes so make sure you fix your autoload configs.
  * Added new funding key to composer.json to describe ways your package's maintenance can be funded. This reads info from GitHub's FUNDING.yml by default so better configure it there so it shows on GitHub and Composer/Packagist
  * Added `composer fund` command to show funding info of your dependencies
  * Added support for --format=json output for show command when showing a single package
  * Added support for configuring suggestions using config command, e.g. `composer config suggest.foo/bar some text`
  * Added support for configuring fine-grained preferred-install using config command, e.g. `composer config preferred-install.foo/* dist`
  * Added `@putenv` script handler to set environment variables from composer.json for following scripts
  * Added `lock` option that can be set to false, in which case no composer.lock file will be generated
  * Added --add-repository flag to create-project command which will persist the repo given in --repository into the composer.json of the package being installed
  * Added support for IPv6 addresses in NO_PROXY
  * Added package homepage display in the show command
  * Added debug info about HTTP authentications
  * Added Symfony 5 compatibility
  * Added --fixed flag to require command to make it use a fixed constraint instead of a ^x.y constraint when adding the requirement
  * Fixed exclude-from-classmap matching subsets of directories e.g. foo/ was excluding foobar/
  * Fixed archive command to persist file permissions inside the zip files
  * Fixed init/require command to avoid suggesting packages which are already selected in the search results
  * Fixed create-project UX issues
  * Fixed filemtime for `vendor/composer/*` files is now only changing when the files actually change
  * Fixed issues detecting docker environment with an active open_basedir

### [1.9.3] 2020-02-04

  * Fixed GitHub deprecation of access_token query parameter, now using Authorization header

### [1.9.2] 2020-01-14

  * Fixed minor git driver bugs
  * Fixed schema validation for version field to allow `dev-*` versions too
  * Fixed external processes' output being formatted even though it should not
  * Fixed issue with path repositories when trying to install feature branches

### [1.9.1] 2019-11-01

  * Fixed various credential handling issues with gitlab and github
  * Fixed credentials being present in git remotes in Composer cache and vendor directory when not using SSH keys
  * Fixed `composer why` not listing replacers as a reason something is present
  * Fixed various PHP 7.4 compatibility issues
  * Fixed root warnings always present in Docker containers, setting COMPOSER_ALLOW_SUPERUSER is not necessary anymore
  * Fixed GitHub access tokens leaking into debug-verbosity output
  * Fixed several edge case issues detecting GitHub, Bitbucket and GitLab repository types
  * Fixed Composer asking if you want to use a composer.json in a parent directory when ran in non-interactive mode
  * Fixed classmap autoloading issue finding classes located within a few non-PHP context blocks (?>...<?php)

### [1.9.0] 2019-08-02

  * Breaking: artifact repositories with URLs containing port numbers and requiring authentication now require you to configure http-basic auth for the `host:port` pair explicitly
  * Added a `--no-cache` flag available on all commands to run with the cache disabled
  * Added PHP_BINARY as env var pointing to the PHP process when executing Composer scripts as shell scripts
  * Added a `use-github-api` config option which can set the `no-api` flag on all GitHub VCS repositories declared
  * Added a static helper you can preprend to a script to avoid process timeouts, `"Composer\\Config::disableProcessTimeout"`
  * Added Event::getOriginatingEvent to retrieve an event's original event when a script handler forwards to another one
  * Added support for autoloading directly from a phar file
  * Fixed loading order of plugins to always initialize them in order of dependencies
  * Fixed various network-mount related issues
  * Fixed --ignore-platform-reqs not ignoring conflict rules against platform packages

### [1.8.6] 2019-06-11

  * Fixed handling of backslash-escapes handling in composer.json when using the require command
  * Fixed create-project not following classmap-authoritative and apcu-autoloader config values
  * Fixed HHVM version warning showing up in some cases when it was not in use

### [1.8.5] 2019-04-09

  * HHVM 4.0 is no longer compatible with Composer. Please use PHP instead going forward.
  * Added forward compatibility with upcoming 2.0 changes
  * Fixed support for PHP 7.3-style heredoc/nowdoc syntax changes in autoload generation
  * Fixed require command usage when combined with --ignore-platform-reqs
  * Fixed and cleaned up various Windows junctions handling issues

### [1.8.4] 2019-02-11

  * Fixed long standing solver bug leading to odd solving issues in edge cases, see #7946
  * Fixed HHVM support for upcoming releases
  * Fixed unix proxy for binaries to be POSIX compatible instead of breaking some shells
  * Fixed invalid deprecation warning for composer-plugin-api
  * Fixed edge case issues with Windows junctions when working with path repositories

### [1.8.3] 2019-01-30

  * Fixed regression when executing partial updates

### [1.8.2] 2019-01-29

  * Fixed invalid deprecation warning for ext-pdo_mysql and similar
  * Updated to latest xdebug-handler

### [1.8.1] 2019-01-29

  * Deprecated support for non-standard package names (anything with uppercase, or no / in it). Make sure to follow the warnings if you see any to avoid problems in 2.0.
  * Fixed some packages missing from the autoloader config when installing with --no-dev
  * Fixed support for cloning GitLab repos using OAuth tokens instead of SSH keys
  * Fixed metapackage installs/updates missing from output
  * Fixed --with-dependencies / --with-all-dependencies not updating some packages in some edge cases
  * Fixed compatibility with Symfony 4.2 deprecations
  * Fixed temp dir not being cleaned up on download error while archiving packages
  * Updated to latest ca-bundle

### [1.8.0] 2018-12-03

  * Changed `post-package-install` / `post-package-update` event to be fired *after* the lock file has been updated as opposed to before
  * Added support for removing packages using a wildcard with the `remove` command, e.g. `composer remove foo/*`
  * Added `chat` to the list of `support` channels you can list in composer.json
  * Added signal handling on require command to restore the composer.json in case of abort
  * Added `--ignore` to `outdated` command to pass one or more packages that you do not want to be listed
  * Added `--no-dev` to `check-platform-reqs` command to skip dev requirements even if they are installed
  * Added support for running plugin commands from sub-directories within a project much like other Composer commands
  * Added support for running Composer via phpdbg
  * Added `lib-imagick` platform package
  * Fixed validate command always checking for disabled checks when used with `--strict`

### [1.7.3] 2018-11-01

  * Fixed handling of replace/conflict rules. This may affect dependency resolution in some edge cases.
  * Fixed Bitbucket API support and migrated all calls to API v2 as v1 is deprecated
  * Fixed support for lib-openssl 1.1.1 having only lowercase algorithm names
  * Fixed escaping of URLs in Perforce and Svn drivers
  * Fixed `show` command not respecting `--path` when a single package name was given
  * Fixed regression in 1.7.2's handling of metapackages

### [1.7.2] 2018-08-16

  * Fixed reporting of authentication/rate limiting issues for GitHub API access
  * Fixed `create-project` not checking the checking the latest commit out when a cache was already present
  * Fixed reporting of errors when `global` command can not switch the working directory
  * Fixed PHP 5.3 JSON encoding issues with complex unicode character sequences
  * Updated to latest ca-bundle and xdebug-handler projects, see related changelogs

### [1.7.1] 2018-08-07

  * Fixed issue autoloading plugins in require-dev in some conditions
  * Fixed handling of SSL to repo.packagist.org on very old PHP versions

### [1.7.0] 2018-08-03

  * Added the overridden platform config's PHP version in the `diagnose` command output
  * Fixed --no-plugins not being respected in a few commands
  * Fixed 1.7.0-RC regression in output showing <warn> instead of proper colors
  * Fixed 1.7.0-RC regression in output missing "Loading from cache" output on package install

### [1.7.0-RC] 2018-07-24

  * Changed default repository URL from packagist.org to repo.packagist.org, this might affect people with strict firewall rules
  * Changed output from Updating to Downgrading when performing package downgrades, this might affect anything parsing output
  * Several minor performance improvements
  * Added basic authentication support for mercurial repos
  * Added explicit `i` and `u` aliases for the `install` and `update` commands
  * Added support for `show` command to output json format with --tree
  * Added support for {glob,braces} support in the path repository's path argument
  * Added support in `status` command for showing diffs in vendor dir even for packages installed as dist/zip archives
  * Added `--remove-vcs` flag to `create-project` command to avoid prompting for keeping VCS files
  * Added `--no-secure-http` flag to `create-project` command to bypass https (use at your own risk)
  * Added `pre-command-run` event that lets plugins modify arguments
  * Added RemoteFilesystem::getRemoteContents extension point
  * Fixed setting scripts via `config` command

### [1.6.5] 2018-05-04

  * Fixed regression in 1.6.4 causing strange update behaviors with dev packages
  * Fixed regression in 1.6.4 color support detection for Windows
  * Fixed issues dealing with broken symlinks when switching branches and using path repositories
  * Fixed JSON schema for package repositories
  * Fixed issues on computers set to Turkish locale
  * Fixed classmap parsing of files using short-open-tags when they are disabled in php

### [1.6.4] 2018-04-13

  * Security fixes in some edge case scenarios, recommended update for all users
  * Fixed regression in version guessing of path repositories
  * Fixed removing aliased packages from the repository, which might resolve some odd update bugs
  * Fixed updating of package URLs for GitLab
  * Fixed run-script --list failing when script handlers were defined
  * Fixed init command not respecting the current php version when selecting package versions
  * Fixed handling of uppercase package names in why/why-not commands
  * Fixed exclude-from-classmap symlink handling
  * Fixed filesystem permissions of PEAR binaries
  * Improved performance of subversion repos
  * Other minor fixes

### [1.6.3] 2018-01-31

  * Fixed GitLab downloads failing in some edge cases
  * Fixed ctrl-C handling during create-project
  * Fixed GitHub VCS repositories not prompting for a token in some conditions
  * Fixed SPDX license identifiers being case sensitive
  * Fixed and clarified a few dependency resolution error reporting strings
  * Fixed SVN commit log fetching in verbose mode when using private repositories

### [1.6.2] 2018-01-05

  * Fixed more autoloader regressions
  * Fixed support for updating dist refs in gitlab URLs

### [1.6.1] 2018-01-04

  * Fixed upgrade regression due to some autoloader cleanups
  * Fixed some overly loose version constraints

### [1.6.0] 2018-01-04

  * Added support for SPDX license identifiers v3.0, deprecates GPL/LGPL/AGPL identifiers, which should now have a `-only` or `-or-later` suffix added.
  * Added support for COMPOSER_MEMORY_LIMIT env var to make Composer set the PHP memory limit explicitly
  * Added support for simple strings for the `bin`
  * Fixed `check-platform-reqs` bug in version checking

### [1.6.0-RC] 2017-12-19

  * Improved performance of installs and updates from git clones when checking out known commits
  * Added `check-platform-reqs` command that checks that your PHP and extensions versions match the platform requirements of the installed packages
  * Added `--with-all-dependencies` to the `update` and `require` commands which updates all dependencies of the listed packages, including those that are direct root requirements
  * Added `scripts-descriptions` key to composer.json to customize the description and document your custom commands
  * Added support for the uppercase NO_PROXY env var
  * Added support for COMPOSER_DEFAULT_{AUTHOR,LICENSE,EMAIL,VENDOR} env vars to pre-populate init command values
  * Added support for local fossil repositories
  * Added suggestions for alternative spellings when entering packages in `init` and `require` commands and nothing can be found
  * Fixed installed.json data to be sorted alphabetically by package name
  * Fixed compatibility with Symfony 4.x components that Composer uses

### [1.5.6] - 2017-12-18

  * Fixed root package version guessed when a tag is checked out
  * Fixed support for GitLab repos hosted on non-standard ports
  * Fixed regression in require command when requiring unstable packages, part 3

### [1.5.5] - 2017-12-01

  * Fixed regression in require command when requiring unstable packages, part 2

### [1.5.4] - 2017-12-01

  * Fixed regression in require command when requiring unstable packages

### [1.5.3] - 2017-11-30

  * Fixed require/remove commands reverting the composer.json change when a non-solver-related error occurs
  * Fixed GitLabDriver to support installations of GitLab not at the root of the domain
  * Fixed create-project not following the optimize-autoloader flag of the root package
  * Fixed Authorization header being forwarded across domains after a redirect
  * Improved some error messages for clarity

### [1.5.2] - 2017-09-11

  * Fixed GitLabDriver looping endlessly in some conditions
  * Fixed GitLabDriver support for unauthenticated requests
  * Fixed GitLab zip downloads not triggering credentials prompt if unauthenticated
  * Fixed path repository support of COMPOSER_ROOT_VERSION, it now applies to all path repos within the same git repository
  * Fixed path repository handling of copies to avoid copying VCS files and others
  * Fixed sub-directory call to ignore list and create-project commands as well as calls to Composer using --working-dir
  * Fixed invalid warning appearing when calling `remove` on an non-stable package

### [1.5.1] - 2017-08-09

  * Fixed regression in GitLabDriver with repos containing >100 branches or tags
  * Fixed sub-directory call support to respect the COMPOSER env var

### [1.5.0] - 2017-08-08

  * Changed the package install order to ensure that plugins are always installed as soon as possible
  * Added ability to call composer from within sub-directories of a project
  * Added support for GitLab API v4
  * Added support for GitLab sub-groups
  * Added some more rules to composer validate
  * Added support for reading the `USER` env when guessing the username in `composer init`
  * Added warning when uncompressing files with the same name but difference cases on case insensitive filesystems
  * Added `htaccess-protect` option / `COMPOSER_HTACCESS_PROTECT` env var to disable the .htaccess creation in home dir (defaults to true)
  * Improved `clear-cache` command
  * Minor improvements/fixes and many documentation updates

### [1.4.3] - 2017-08-06

  * Fixed GitLab URLs
  * Fixed root package version detection using latest git versions
  * Fixed inconsistencies in date format in composer.lock when installing from source
  * Fixed Mercurial support regression
  * Fixed exclude-from-classmap not being applied when autoloading files for Composer plugins
  * Fixed exclude-from-classmap being ignored when cwd has the wrong case on case insensitive filesystems
  * Fixed several other minor issues

### [1.4.2] - 2017-05-17

  * Fixed Bitbucket API handler parsing old deleted branches in hg repos
  * Fixed regression in gitlab downloads
  * Fixed output inconsistencies
  * Fixed unicode handling in `init` command for author names
  * Fixed useless warning when doing partial updates/removes on packages that are not currently installed
  * Fixed Xdebug disabling issue when combined with disable_functions and allow_url_fopen CLI overrides

### [1.4.1] - 2017-03-10

  * Fixed `apcu-autoloader` config option being ignored in `dump-autoload` command
  * Fixed json validation not allowing boolean for trunk-path, branches-path and tags-path in svn repos
  * Fixed json validation not allowing repository URLs without scheme

### [1.4.0] - 2017-03-08

  * Improved memory usage of dependency solver
  * Added `--format json` option to the `outdated` and `show` command to get machine readable package listings
  * Added `--ignore-filters` flag to `archive` command to bypass the .gitignore and co
  * Added support for `outdated` output without ansi colors
  * Added support for Bitbucket API v2
  * Changed the require command to follow minimum-stability / prefer-stable values when picking a version
  * Fixed regression when using composer in a Mercurial repository

### [1.3.3] - 2017-03-08

  * **Capifony users beware**: This release has output format tweaks that mess up capifony interactive mode, see #6233
  * Improved baseline psr-4 autoloader performance for projects with many nested namespaces configured
  * Fixed issues with gitlab API access when the token had insufficient permissions
  * Fixed some HHVM strict type issues
  * Fixed version guessing of headless git checkouts in some conditions
  * Fixed compatibility with subversion 1.8
  * Fixed version guessing not working with svn/hg
  * Fixed script/exec errors not being output correctly
  * Fixed PEAR repository bug with pear.php.net

### [1.3.2] - 2017-01-27

  * Added `COMPOSER_BINARY` env var that is defined within the scope of a Composer run automatically with the path to the phar file
  * Fixed create-project ending in a detached HEAD when installing aliased packages
  * Fixed composer show not returning non-zero exit code when the package does not exist
  * Fixed `@composer` handling in scripts when --working-dir is used together with it
  * Fixed private-GitLab handling of repos with dashes in them

### [1.3.1] - 2017-01-07

  * Fixed dist downloads from Bitbucket
  * Fixed some regressions related to xdebug disabling
  * Fixed `--minor-only` flag in `outdated` command
  * Fixed handling of config.platform.php which did not replace other `php-*` package's versions

### [1.3.0] - 2016-12-24

  * Fixed handling of annotated git tags vs lightweight tags leading to useless updates sometimes
  * Fixed ext-xdebug not being require-able anymore due to automatic xdebug disabling
  * Fixed case insensitivity of remove command

### [1.3.0-RC] - 2016-12-11

  * Added workaround for xdebug performance impact by restarting PHP without xdebug automatically in case it is enabled
  * Added `--minor-only` to the `outdated` command to only show updates to minor versions and ignore new major versions
  * Added `--apcu-autoloader` to the `update`/`install` commands and `--apcu` to `dump-autoload` to enable an APCu-caching autoloader, which can be more efficient than --classmap-authoritative if you attempt to autoload many classes that do not exist, or if you can not use authoritative classmaps for some reason
  * Added summary of operations to be executed before they run, and made execution output more compact
  * Added `php-debug` and `php-zts` virtual platform packages
  * Added `gitlab-token` auth config for GitLab private tokens
  * Added `--strict` to the `outdated` command to return a non-zero exit code when there are outdated packages
  * Added ability to call php scripts using the current php interpreter (instead of finding php in PATH by default) in script handlers via `@php ...`
  * Added `COMPOSER_ALLOW_XDEBUG` env var to circumvent the Xdebug-disabling behavior
  * Added `COMPOSER_MIRROR_PATH_REPOS` env var to force mirroring of path repositories vs symlinking
  * Added `COMPOSER_DEV_MODE` env var that is set by Composer to forward the dev mode to script handlers
  * Fixed support for git 2.11
  * Fixed output from zip and rar leaking out when an error occurred
  * Removed `hash` from composer.lock, only `content-hash` is now used which should reduce conflicts
  * Minor fixes and performance improvements

### [1.2.4] - 2016-12-06

  * Fixed regression in output handling of scripts from 1.2.3
  * Fixed support for LibreSSL detection as lib-openssl
  * Fixed issue with Zend Guard in the autoloader bootstrapping
  * Fixed support for loading partial provider repositories

### [1.2.3] - 2016-12-01

  * Fixed bug in HgDriver failing to identify BitBucket repositories
  * Fixed support for loading partial provider repositories

### [1.2.2] - 2016-11-03

  * Fixed selection of packages based on stability to be independent from package repository order
  * Fixed POST_DEPENDENCIES_SOLVING not containing some operations in edge cases
  * Fixed issue handling GitLab URLs containing dots and other special characters
  * Fixed issue on Windows when running composer at the root of a drive
  * Minor fixes

### [1.2.1] - 2016-09-12

  * Fixed edge case issues with the static autoloader
  * Minor fixes

### [1.2.0] - 2016-07-19

  * Security: Fixed [httpoxy](https://httpoxy.org/) vulnerability
  * Fixed `home` command to avoid rogue output on unix
  * Fixed output of git clones to clearly state when clones are from cache
  * (from 1.2 RC) Fixed ext-network-ipv6 to be php-ipv6

### [1.2.0-RC] - 2016-07-04

  * Added caching of git repositories if you have git 2.3+ installed. Repositories will now be cached once and then cloned from local cache so subsequent installs should be faster
  * Added detection of HEAD changes to the `status` command. If you `git checkout X` in a vendor directory for example it will tell you that it is not at the version that was installed
  * Added a virtual `php-ipv6` extension to require PHP compiled with IPv6 support
  * Added `--no-suggest` to `install` and `update` commands to skip output of suggestions at the end
  * Added `--type` to the `search` command to restrict to a given package type
  * Added fossil support as alternative to git/svn/.. for package downloads
  * Improved BitBucket OAuth support
  * Added support for blocking cache operations using COMPOSER_CACHE_DIR=/dev/null (or NUL on windows)
  * Added support for using declare(strict_types=1) in plugins
  * Added `--prefer-stable` and `--prefer-lowest` to the `require` command
  * Added `--no-scripts` to the `require` and `remove` commands
  * Added `_comment` top level key to the schema to endorse using it as a place to store comments (it can be a string or array of strings)
  * Added support for justinrainbow/json-schema 2.0
  * Fixed binaries not being re-installed if deleted by users or the bin-dir changes. `update` and `install` will now re-install them
  * Many minor UX and docs improvements

### [1.1.3] - 2016-06-26

  * Fixed bitbucket oauth instructions
  * Fixed version parsing issue
  * Fixed handling of bad proxies that modify JSON content on the fly

### [1.1.2] - 2016-05-31

  * Fixed degraded mode issue when accessing packagist.org
  * Fixed GitHub access_token being added on subsequent requests in case of redirections
  * Fixed exclude-from-classmap not working in some circumstances
  * Fixed openssl warning preventing the use of config command for disabling tls

### [1.1.1] - 2016-05-17

  * Fixed regression in handling of #reference which made it update every time
  * Fixed dev platform requirements being required even in --no-dev install from a lock file
  * Fixed parsing of extension versions that do not follow valid numbers, we now try to parse x.y.z and ignore the rest
  * Fixed exact constraints warnings appearing for 0.x versions
  * Fixed regression in the `remove` command

### [1.1.0] - 2016-05-10

  * Added fallback to SSH for https bitbucket URLs
  * Added BaseCommand::isProxyCommand that can be overridden to mark a command as being a mere proxy, which helps avoid duplicate warnings etc on composer startup
  * Fixed archiving generating long paths in zip files on Windows

### [1.1.0-RC] - 2016-04-29

  * Added ability for plugins to register their own composer commands
  * Optimized the autoloader initialization using static loading on PHP 5.6 and above, this reduces the load time for large classmaps to almost nothing
  * Added `--latest` to `show` command to show the latest version available of your dependencies
  * Added `--outdated` to `show` command an `composer outdated` alias for it, to show only packages in need of update
  * Added `--direct` to `show` and `outdated` commands to show only your direct dependencies in the listing
  * Added support for editing all top-level properties (name, minimum-stability, ...) as well as extra values via the `config` command
  * Added abandoned state warning to the `show` and `outdated` commands when listing latest packages
  * Added support for `~/` and `$HOME/` in the path repository paths
  * Added support for wildcards in the `show` command package filter, e.g. `composer show seld/*`
  * Added ability to call composer itself from scripts via `@composer ...`
  * Added untracked files detection to the `status` command
  * Added warning to `validate` command when using exact-version requires
  * Added warning once per domain when accessing insecure URLs with secure-http disabled
  * Added a dependency on composer/ca-bundle (extracted CA bundle management to a standalone lib)
  * Added support for empty directories when archiving to tar
  * Added an `init` event for plugins to react to, which occurs right after a Composer instance is fully initialized
  * Added many new detections of problems in the `why-not`/`prohibits` command to figure out why something does not get installed in the expected version
  * Added a deprecation notice for script event listeners that use legacy script classes
  * Fixed abandoned state not showing up if you had a package installed before it was marked abandoned
  * Fixed --no-dev updates creating an incomplete lock file, everything is now always resolved on update
  * Fixed partial updates in case the vendor dir was not up to date with the lock file

### [1.0.3] - 2016-04-29

  * Security: Fixed possible command injection from the env vars into our sudo detection
  * Fixed interactive authentication with gitlab
  * Fixed class name replacement in plugins
  * Fixed classmap generation mistakenly detecting anonymous classes
  * Fixed auto-detection of stability flags in complex constraints like `2.0-dev || ^1.5`
  * Fixed content-length handling when redirecting to very small responses

### [1.0.2] - 2016-04-21

  * Fixed regression in 1.0.1 on systems with mbstring.func_overload enabled
  * Fixed regression in 1.0.1 that made dev packages update to the latest reference even if not whitelisted in a partial update
  * Fixed init command ignoring the COMPOSER env var for choosing the json file name
  * Fixed error reporting bug when the dependency resolution fails
  * Fixed handling of `$` sign in composer config command in some cases it could corrupt the json file

### [1.0.1] - 2016-04-18

  * Fixed URL updating when a package's URL changes, composer.lock now contains the right URL including correct reference
  * Fixed URL updating of the origin git remote as well for packages installed as git clone
  * Fixed binary .bat files generated from linux being incompatible with windows cmd
  * Fixed handling of paths with trailing slashes in path repository
  * Fixed create-project not using platform config when selecting a package
  * Fixed self-update not showing the channel it uses to perform the update
  * Fixed file downloads not failing loudly when the content does not match the Content-Length header
  * Fixed secure-http detecting some malformed URLs as insecure
  * Updated CA bundle

### [1.0.0] - 2016-04-05

  * Added support for bitbucket-oauth configuration
  * Added warning when running composer as super user, set COMPOSER_ALLOW_SUPERUSER=1 to hide the warning if you really must
  * Added PluginManager::getGlobalComposer getter to retrieve the global instance (which can be null!)
  * Fixed dependency solver error reporting in many cases it now shows you proper errors instead of just saying a package does not exist
  * Fixed output of failed downloads appearing as 100% done instead of Failed
  * Fixed handling of empty directories when archiving, they are not skipped anymore
  * Fixed installation of broken plugins corrupting the vendor state when combined with symlinked path repositories

### [1.0.0-beta2] - 2016-03-27

  * Break: The `install` command now turns into an `update` command automatically if you have no composer.lock. This was done only half-way before which caused inconsistencies
  * Break: By default the `remove` command now removes dependencies as well, and --update-with-dependencies is deprecated. Use --no-update-with-dependencies to get old behavior
  * Added support for update channels in `self-update`. All users will now update to stable builds by default. Run `self-update` with `--snapshot`, `--preview` or `--stable` to switch between update channels.
  * Added support for SSL_CERT_DIR env var and openssl.capath ini value
  * Added some conflict detection in `why-not` command
  * Added suggestion of root package's suggests in `create-project` command
  * Fixed `create-project` ignoring --ignore-platform-reqs when choosing a version of the package
  * Fixed `search` command in a directory without composer.json
  * Fixed path repository handling of symlinks on windows
  * Fixed PEAR repo handling to prefer HTTPS mirrors over HTTP ones
  * Fixed handling of Path env var on Windows, only PATH was accepted before
  * Small error reporting and docs improvements

### [1.0.0-beta1] - 2016-03-03

  * Break: By default we now disable any non-secure protocols (http, git, svn). This may lead to issues if you rely on those. See `secure-http` config option.
  * Break: `show` / `list` command now only show installed packages by default. An `--all` option is added to show all packages.
  * Added VCS repo support for the GitLab API, see also `gitlab-oauth` and `gitlab-domains` config options
  * Added `prohibits` / `why-not` command to show what blocks an upgrade to a given package:version pair
  * Added --tree / -t to the `show` command to see all your installed packages in a tree view
  * Added --interactive / -i to the `update` command, which lets you pick packages to update interactively
  * Added `exec` command to run binaries while having bin-dir in the PATH for convenience
  * Added --root-reqs to the `update` command to update only your direct, first degree dependencies
  * Added `cafile` and `capath` config options to control HTTPS certificate authority
  * Added pubkey verification of composer.phar when running self-update
  * Added possibility to configure per-package `preferred-install` types for more flexibility between prefer-source and prefer-dist
  * Added unpushed-changes detection when updating dependencies and in the `status` command
  * Added COMPOSER_AUTH env var that lets you pass a json configuration like the auth.json file
  * Added `secure-http` and `disable-tls` config options to control HTTPS/HTTP
  * Added warning when Xdebug is enabled as it reduces performance quite a bit, hide it with COMPOSER_DISABLE_XDEBUG_WARN=1 if you must
  * Added duplicate key detection when loading composer.json
  * Added `sort-packages` config option to force sorting of the requirements when using the `require` command
  * Added support for the XDG Base Directory spec on linux
  * Added XzDownloader for xz file support
  * Fixed SSL support to fully verify peers in all PHP versions, unsecure HTTP is also disabled by default
  * Fixed stashing and cleaning up of untracked files when updating packages
  * Fixed plugins being enabled after installation even when --no-plugins
  * Many small bug fixes and additions

### [1.0.0-alpha11] - 2015-11-14

  * Added config.platform to let you specify what your target environment looks like and make sure you do not inadvertently install dependencies that would break it
  * Added `exclude-from-classmap` in the autoload config that lets you ignore sub-paths of classmapped directories, or psr-0/4 directories when building optimized autoloaders
  * Added `path` repository type to install/symlink packages from local paths
  * Added possibility to reference script handlers from within other handlers using @script-name to reduce duplication
  * Added `suggests` command to show what packages are suggested, use -v to see more details
  * Added `content-hash` inside the composer.lock to restrict the warnings about outdated lock file to some specific changes in the composer.json file
  * Added `archive-format` and `archive-dir` config options to specify default values for the archive command
  * Added --classmap-authoritative to `install`, `update`, `require`, `remove` and `dump-autoload` commands, forcing the optimized classmap to be authoritative
  * Added -A / --with-dependencies to the `validate` command to allow validating all your dependencies recursively
  * Added --strict to the `validate` command to treat any warning as an error that then returns a non-zero exit code
  * Added a dependency on composer/semver, which is the externalized lib for all the version constraints parsing and handling
  * Added support for classmap autoloading to load plugin classes and script handlers
  * Added `bin-compat` config option that if set to `full` will create .bat proxy for binaries even if Composer runs in a linux VM
  * Added SPDX 2.0 support, and externalized that in a composer/spdx-licenses lib
  * Added warnings when the classmap autoloader finds duplicate classes
  * Added --file to the `archive` command to choose the filename
  * Added Ctrl+C handling in create-project to cancel the operation cleanly
  * Fixed version guessing to use ^ always, default to stable versions, and avoid versions that require a higher php version than you have
  * Fixed the lock file switching back and forth between old and new URL when a package URL is changed and many people run updates
  * Fixed partial updates updating things they shouldn't when the current vendor dir was out of date with the lock file
  * Fixed PHAR file creation to be more reproducible and always generate the exact same phar file from a given source
  * Fixed issue when checking out git branches or tags that are also the name of a file in the repo
  * Many minor fixes and documentation additions and UX improvements

### [1.0.0-alpha10] - 2015-04-14

  * Break: The following event classes are deprecated and you should update your script handlers to use the new ones in type hints:
    - `Composer\Script\CommandEvent` is deprecated, use `Composer\Script\Event`
    - `Composer\Script\PackageEvent` is deprecated, use `Composer\Installer\PackageEvent`
  * Break: Output is now split between stdout and stderr. Any irrelevant output to each command is on stderr as per unix best practices.
  * Added support for npm-style semver operators (`^` and `-` ranges, ` ` = AND, `||` = OR)
  * Added --prefer-lowest to `update` command to allow testing a package with the lowest declared dependencies
  * Added support for parsing semver build metadata `+anything` at the end of versions
  * Added --sort-packages option to `require` command for sorting dependencies
  * Added --no-autoloader to `install` and `update` commands to skip autoload generation
  * Added --list to `run-script` command to see available scripts
  * Added --absolute to `config` command to get back absolute paths
  * Added `classmap-authoritative` config option, if enabled only the classmap info will be used by the composer autoloader
  * Added support for branch-alias on numeric branches
  * Added support for the `https_proxy`/`HTTPS_PROXY` env vars used only for https URLs
  * Added support for using real composer repos as local paths in `create-project` command
  * Added --no-dev to `licenses` command
  * Added support for PHP 7.0 nightly builds
  * Fixed detection of stability when parsing multiple constraints
  * Fixed installs from lock file containing updated composer.json requirement
  * Fixed the autoloader suffix in vendor/autoload.php changing in every build
  * Many minor fixes, documentation additions and UX improvements

### [1.0.0-alpha9] - 2014-12-07

  * Added `remove` command to do the reverse of `require`
  * Added --ignore-platform-reqs to `install`/`update` commands to install even if you are missing a php extension or have an invalid php version
  * Added a warning when abandoned packages are being installed
  * Added auto-selection of the version constraint in the `require` command, which can now be used simply as `composer require foo/bar`
  * Added ability to define custom composer commands using scripts
  * Added `browse` command to open a browser to the given package's repo URL (or homepage with `-H`)
  * Added an `autoload-dev` section to declare dev-only autoload rules + a --no-dev flag to dump-autoload
  * Added an `auth.json` file, with `store-auths` config option
  * Added a `http-basic` config option to store login/pwds to hosts
  * Added failover to source/dist and vice-versa in case a download method fails
  * Added --path (-P) flag to the show command to see the install path of packages
  * Added --update-with-dependencies and --update-no-dev flags to the require command
  * Added `optimize-autoloader` config option to force the `-o` flag from the config
  * Added `clear-cache` command
  * Added a GzipDownloader to download single gzipped files
  * Added `ssh` support in the `github-protocols` config option
  * Added `pre-dependencies-solving` and `post-dependencies-solving` events
  * Added `pre-archive-cmd` and `post-archive-cmd` script events to the `archive` command
  * Added a `no-api` flag to GitHub VCS repos to skip the API but still get zip downloads
  * Added http-basic auth support for private git repos not on github
  * Added support for autoloading `.hh` files when running HHVM
  * Added support for PHP 5.6
  * Added support for OTP auth when retrieving a GitHub API key
  * Fixed isolation of `files` autoloaded scripts to ensure they can not affect anything
  * Improved performance of solving dependencies
  * Improved SVN and Perforce support
  * A boatload of minor fixes, documentation additions and UX improvements

### [1.0.0-alpha8] - 2014-01-06

  * Break: The `install` command now has --dev enabled by default. --no-dev can be used to install without dev requirements
  * Added `composer-plugin` package type to allow extensibility, and deprecated `composer-installer`
  * Added `psr-4` autoloading support and deprecated `target-dir` since it is a better alternative
  * Added --no-plugins flag to replace --no-custom-installers where available
  * Added `global` command to operate Composer in a user-global directory
  * Added `licenses` command to list the license of all your dependencies
  * Added `pre-status-cmd` and `post-status-cmd` script events to the `status` command
  * Added `post-root-package-install` and `post-create-project-cmd` script events to the `create-project` command
  * Added `pre-autoload-dump` script event
  * Added --rollback flag to self-update
  * Added --no-install flag to create-project to skip installing the dependencies
  * Added a `hhvm` platform package to require Facebook's HHVM implementation of PHP
  * Added `github-domains` config option to allow using GitHub Enterprise with Composer's GitHub support
  * Added `prepend-autoloader` config option to allow appending Composer's autoloader instead of the default prepend behavior
  * Added Perforce support to the VCS repository
  * Added a vendor/composer/autoload_files.php file that lists all files being included by the files autoloader
  * Added support for the `no_proxy` env var and other proxy support improvements
  * Added many robustness tweaks to make sure zip downloads work more consistently and corrupted caches are invalidated
  * Added the release date to `composer -V` output
  * Added `autoloader-suffix` config option to allow overriding the randomly generated autoloader class suffix
  * Fixed BitBucket API usage
  * Fixed parsing of inferred stability flags that are more stable than the minimum stability
  * Fixed installation order of plugins/custom installers
  * Fixed tilde and wildcard version constraints to be more intuitive regarding stabilities
  * Fixed handling of target-dir changes when updating packages
  * Improved performance of the class loader
  * Improved memory usage and performance of solving dependencies
  * Tons of minor bug fixes and improvements

### [1.0.0-alpha7] - 2013-05-04

  * Break: For forward compatibility, you should change your deployment scripts to run `composer install --no-dev`. The install command will install dev dependencies by default starting in the next release
  * Break: The `update` command now has --dev enabled by default. --no-dev can be used to update without dev requirements, but it will create an incomplete lock file and is discouraged
  * Break: Removed support for lock files created before 2012-09-15 due to their outdated unusable format
  * Added `prefer-stable` flag to pick stable packages over unstable ones when possible
  * Added `preferred-install` config option to always enable --prefer-source or --prefer-dist
  * Added `diagnose` command to to system/network checks and find common problems
  * Added wildcard support in the update whitelist, e.g. to update all packages of a vendor do `composer update vendor/*`
  * Added `archive` command to archive the current directory or a given package
  * Added `run-script` command to manually trigger scripts
  * Added `proprietary` as valid license identifier for non-free code
  * Added a `php-64bit` platform package that you can require to force a 64bit php
  * Added a `lib-ICU` platform package
  * Added a new official package type `project` for project-bootstrapping packages
  * Added zip/dist local cache to speed up repetitive installations
  * Added `post-autoload-dump` script event
  * Added `Event::getDevMode` to let script handlers know if dev requirements are being installed
  * Added `discard-changes` config option to control the default behavior when updating "dirty" dependencies
  * Added `use-include-path` config option to make the autoloader look for files in the include path too
  * Added `cache-ttl`, `cache-files-ttl` and `cache-files-maxsize` config option
  * Added `cache-dir`, `cache-files-dir`, `cache-repo-dir` and `cache-vcs-dir` config option
  * Added support for using http(s) authentication to non-github repos
  * Added support for using multiple autoloaders at once (e.g. PHPUnit + application both using Composer autoloader)
  * Added support for .inc files for classmap autoloading (legacy support, do not do this on new projects!)
  * Added support for version constraints in show command, e.g. `composer show monolog/monolog 1.4.*`
  * Added support for svn repositories containing packages in a deeper path (see package-path option)
  * Added an `artifact` repository to scan a directory containing zipped packages
  * Added --no-dev flag to `install` and `update` commands
  * Added --stability (-s) flag to create-project to lower the required stability
  * Added --no-progress to `install` and `update` to hide the progress indicators
  * Added --available (-a) flag to the `show` command to display only available packages
  * Added --name-only (-N) flag to the `show` command to show only package names (one per line, no formatting)
  * Added --optimize-autoloader (-o) flag to optimize the autoloader from the `install` and `update` commands
  * Added -vv and -vvv flags to get more verbose output, can be useful to debug some issues
  * Added COMPOSER_NO_INTERACTION env var to do the equivalent of --no-interaction (should be set on build boxes, CI, PaaS)
  * Added PHP 5.2 compatibility to the autoloader configuration files so they can be used to configure another autoloader
  * Fixed handling of platform requirements of the root package when installing from lock
  * Fixed handling of require-dev dependencies
  * Fixed handling of unstable packages that should be downgraded to stable packages when updating to new version constraints
  * Fixed parsing of the `~` operator combined with unstable versions
  * Fixed the `require` command corrupting the json if the new requirement was invalid
  * Fixed support of aliases used together with `<version>#<reference>` constraints
  * Improved output of dependency solver problems by grouping versions of a package together
  * Improved performance of classmap generation
  * Improved mercurial support in various places
  * Improved lock file format to minimize unnecessary diffs
  * Improved the `config` command to support all options
  * Improved the coverage of the `validate` command
  * Tons of minor bug fixes and improvements

### [1.0.0-alpha6] - 2012-10-23

  * Schema: Added ability to pass additional options to repositories (i.e. ssh keys/client certificates to secure private repos)
  * Schema: Added a new `~` operator that should be preferred over `>=`, see https://getcomposer.org/doc/01-basic-usage.md#package-versions
  * Schema: Version constraints `<x.y` are assumed to be `<x.y-dev` unless specified as `<x.y-stable` to reduce confusion
  * Added `config` command to edit/list config values, including --global switch for system config
  * Added OAuth token support for the GitHub API
  * Added ability to specify CLI commands as scripts in addition to PHP callbacks
  * Added --prefer-dist flag to force installs of dev packages from zip archives instead of clones
  * Added --working-dir (-d) flag to change the working directory
  * Added --profile flag to all commands to display execution time and memory usage
  * Added `github-protocols` config key to define the order of preferred protocols for github.com clones
  * Added ability to interactively reset changes to vendor dirs while updating
  * Added support for hg bookmarks in the hg driver
  * Added support for svn repositories not following the standard trunk/branch/tags scheme
  * Fixed git clones of dev versions so that you end up on a branch and not in detached HEAD
  * Fixed "Package not installed" issues with --dev installs
  * Fixed the lock file format to be a snapshot of all the package info at the time of update
  * Fixed order of autoload requires to follow package dependencies
  * Fixed rename() failures with "Access denied" on windows
  * Improved memory usage to be more reasonable and not grow with the repository size
  * Improved performance and memory usage of installs from composer.lock
  * Improved performance of a few essential code paths
  * Many bug small fixes and docs improvements

### [1.0.0-alpha5] - 2012-08-18

  * Added `dump-autoload` command to only regenerate the autoloader
  * Added --optimize to `dump-autoload` to generate a more performant classmap-based autoloader for production
  * Added `status` command to show if any source-installed dependency has local changes, use --verbose to see changed files
  * Added --verbose flag to `install` and `update` that shows the new commits when updating source-installed dependencies
  * Added --no-update flag to `require` to only modify the composer.json file but skip the update
  * Added --no-custom-installers and --no-scripts to `install`, `update` and `create-project` to prevent all automatic code execution
  * Added support for installing archives that contain only a single file
  * Fixed APC related issues in the autoload script on high load websites
  * Fixed installation of branches containing capital letters
  * Fixed installation of custom dev versions/branches
  * Improved the coverage of the `validate` command
  * Improved PEAR scripts/binaries support
  * Improved and fixed the output of various commands
  * Improved error reporting on network failures and some other edge cases
  * Various minor bug fixes and docs improvements

### [1.0.0-alpha4] - 2012-07-04

  * Break: The default `minimum-stability` is now `stable`, [read more](https://groups.google.com/d/topic/composer-dev/_g3ASeIFlrc/discussion)
  * Break: Custom installers now receive the IO instance and a Composer instance in their constructor
  * Schema: Added references for dev versions, requiring `dev-master#abcdef` for example will force the abcdef commit
  * Schema: Added `support` key with some more metadata (email, issues, forum, wiki, irc, source)
  * Schema: Added `!=` operator for version constraints in `require`/`require-dev`
  * Added a recommendation for package names to be `lower-cased/with-dashes`, it will be enforced for new packages on Pacakgist
  * Added `require` command to add a package to your requirements and install it
  * Added a whitelist to `update`. Calling `composer update foo/bar foo/baz` allows you to update only those packages
  * Added support for overriding repositories in the system config (define repositories in `~/.composer/config.json`)
  * Added `lib-*` packages to the platform repository, e.g. `lib-pcre` contains the pcre version
  * Added caching of GitHub metadata (faster startup time with custom GitHub VCS repos)
  * Added caching of SVN metadata (faster startup time with custom SVN VCS repos)
  * Added support for file:// URLs to GitDriver
  * Added --self flag to the `show` command to display the infos of the root package
  * Added --dev flag to `create-project` command
  * Added --no-scripts to `install` and `update` commands to avoid triggering the scripts
  * Added `COMPOSER_ROOT_VERSION` env var to specify the version of the root package (fixes some edge cases)
  * Added support for multiple custom installers in one package
  * Added files autoloading method which requires files on every request, e.g. to load functional code
  * Added automatic recovery for lock files that contain references to rewritten (force pushed) commits
  * Improved PEAR repositories support and package.xml extraction
  * Improved and fixed the output of various commands
  * Fixed the order of installation of requirements (they are always installed before the packages requiring them)
  * Cleaned up / refactored the dependency solver code as well as the output for unsolvable requirements
  * Various bug fixes and docs improvements

### [1.0.0-alpha3] - 2012-05-13

  * Schema: Added `require-dev` for development-time requirements (tests, etc), install with --dev
  * Schema: Added author.role to list the author's role in the project
  * Schema: Added `minimum-stability` + `@<stability>` flags in require for restricting packages to a certain stability
  * Schema: Removed `recommend`
  * Schema: `suggest` is now informational and can use any description for a package, not only a constraint
  * Break: vendor/.composer/autoload.php has been moved to vendor/autoload.php, other files are now in vendor/composer/
  * Added caching of repository metadata (faster startup times & failover if packagist is down)
  * Added removal of packages that are not needed anymore
  * Added include_path support for legacy projects that are full of require_once statements
  * Added installation notifications API to allow better statistics on Composer repositories
  * Added support for proxies that require authentication
  * Added support for private github repositories over https
  * Added autoloading support for root packages that use target-dir
  * Added awareness of the root package presence and support for it's provide/replace/conflict keys
  * Added IOInterface::isDecorated to test for colored output support
  * Added validation of licenses based on the [SPDX registry](https://spdx.org/licenses/)
  * Improved repository protocol to have large cacheable parts
  * Fixed various bugs relating to package aliasing, proxy configuration, binaries
  * Various bug fixes and docs improvements

### [1.0.0-alpha2] - 2012-04-03

  * Added `create-project` command to install a project from scratch with composer
  * Added automated `classmap` autoloading support for non-PSR-0 compliant projects
  * Added human readable error reporting when deps can not be solved
  * Added support for private GitHub and SVN repositories (use --no-interaction for CI)
  * Added "file" downloader type to download plain files
  * Added support for authentication with svn repositories
  * Added autoload support for PEAR repositories
  * Improved clones from GitHub which now automatically select between git/https/http protocols
  * Improved `validate` command to give more feedback
  * Improved the `search` & `show` commands output
  * Removed dependency on filter_var
  * Various robustness & error handling improvements, docs fixes and more bug fixes

### 1.0.0-alpha1 - 2012-03-01

  * Initial release

<<<<<<< HEAD
[2.3.9]: https://github.com/composer/composer/compare/2.3.8...2.3.9
[2.3.8]: https://github.com/composer/composer/compare/2.3.7...2.3.8
[2.3.7]: https://github.com/composer/composer/compare/2.3.6...2.3.7
[2.3.6]: https://github.com/composer/composer/compare/2.3.5...2.3.6
[2.3.5]: https://github.com/composer/composer/compare/2.3.4...2.3.5
[2.3.4]: https://github.com/composer/composer/compare/2.3.3...2.3.4
[2.3.3]: https://github.com/composer/composer/compare/2.3.2...2.3.3
[2.3.2]: https://github.com/composer/composer/compare/2.3.1...2.3.2
[2.3.1]: https://github.com/composer/composer/compare/2.3.0...2.3.1
[2.3.0]: https://github.com/composer/composer/compare/2.3.0-RC2...2.3.0
[2.3.0-RC2]: https://github.com/composer/composer/compare/2.3.0-RC1...2.3.0-RC2
[2.3.0-RC1]: https://github.com/composer/composer/compare/2.2.9...2.3.0-RC1
=======
[2.2.17]: https://github.com/composer/composer/compare/2.2.16...2.2.17
>>>>>>> c5ff1e1f
[2.2.16]: https://github.com/composer/composer/compare/2.2.15...2.2.16
[2.2.15]: https://github.com/composer/composer/compare/2.2.14...2.2.15
[2.2.14]: https://github.com/composer/composer/compare/2.2.13...2.2.14
[2.2.13]: https://github.com/composer/composer/compare/2.2.12...2.2.13
[2.2.12]: https://github.com/composer/composer/compare/2.2.11...2.2.12
[2.2.11]: https://github.com/composer/composer/compare/2.2.10...2.2.11
[2.2.10]: https://github.com/composer/composer/compare/2.2.9...2.2.10
[2.2.9]: https://github.com/composer/composer/compare/2.2.8...2.2.9
[2.2.8]: https://github.com/composer/composer/compare/2.2.7...2.2.8
[2.2.7]: https://github.com/composer/composer/compare/2.2.6...2.2.7
[2.2.6]: https://github.com/composer/composer/compare/2.2.5...2.2.6
[2.2.5]: https://github.com/composer/composer/compare/2.2.4...2.2.5
[2.2.4]: https://github.com/composer/composer/compare/2.2.3...2.2.4
[2.2.3]: https://github.com/composer/composer/compare/2.2.2...2.2.3
[2.2.2]: https://github.com/composer/composer/compare/2.2.1...2.2.2
[2.2.1]: https://github.com/composer/composer/compare/2.2.0...2.2.1
[2.2.0]: https://github.com/composer/composer/compare/2.2.0-RC1...2.2.0
[2.2.0-RC1]: https://github.com/composer/composer/compare/2.1.14...2.2.0-RC1
[2.1.14]: https://github.com/composer/composer/compare/2.1.13...2.1.14
[2.1.13]: https://github.com/composer/composer/compare/2.1.12...2.1.13
[2.1.12]: https://github.com/composer/composer/compare/2.1.11...2.1.12
[2.1.11]: https://github.com/composer/composer/compare/2.1.10...2.1.11
[2.1.10]: https://github.com/composer/composer/compare/2.1.9...2.1.10
[2.1.9]: https://github.com/composer/composer/compare/2.1.8...2.1.9
[2.1.8]: https://github.com/composer/composer/compare/2.1.7...2.1.8
[2.1.7]: https://github.com/composer/composer/compare/2.1.6...2.1.7
[2.1.6]: https://github.com/composer/composer/compare/2.1.5...2.1.6
[2.1.5]: https://github.com/composer/composer/compare/2.1.4...2.1.5
[2.1.4]: https://github.com/composer/composer/compare/2.1.3...2.1.4
[2.1.3]: https://github.com/composer/composer/compare/2.1.2...2.1.3
[2.1.2]: https://github.com/composer/composer/compare/2.1.1...2.1.2
[2.1.1]: https://github.com/composer/composer/compare/2.1.0...2.1.1
[2.1.0]: https://github.com/composer/composer/compare/2.1.0-RC1...2.1.0
[2.1.0-RC1]: https://github.com/composer/composer/compare/2.0.14...2.1.0-RC1
[2.0.14]: https://github.com/composer/composer/compare/2.0.13...2.0.14
[2.0.13]: https://github.com/composer/composer/compare/2.0.12...2.0.13
[2.0.12]: https://github.com/composer/composer/compare/2.0.11...2.0.12
[2.0.11]: https://github.com/composer/composer/compare/2.0.10...2.0.11
[2.0.10]: https://github.com/composer/composer/compare/2.0.9...2.0.10
[2.0.9]: https://github.com/composer/composer/compare/2.0.8...2.0.9
[2.0.8]: https://github.com/composer/composer/compare/2.0.7...2.0.8
[2.0.7]: https://github.com/composer/composer/compare/2.0.6...2.0.7
[2.0.6]: https://github.com/composer/composer/compare/2.0.5...2.0.6
[2.0.5]: https://github.com/composer/composer/compare/2.0.4...2.0.5
[2.0.4]: https://github.com/composer/composer/compare/2.0.3...2.0.4
[2.0.3]: https://github.com/composer/composer/compare/2.0.2...2.0.3
[2.0.2]: https://github.com/composer/composer/compare/2.0.1...2.0.2
[2.0.1]: https://github.com/composer/composer/compare/2.0.0...2.0.1
[2.0.0]: https://github.com/composer/composer/compare/2.0.0-RC2...2.0.0
[2.0.0-RC2]: https://github.com/composer/composer/compare/2.0.0-RC1...2.0.0-RC2
[2.0.0-RC1]: https://github.com/composer/composer/compare/2.0.0-alpha3...2.0.0-RC1
[2.0.0-alpha3]: https://github.com/composer/composer/compare/2.0.0-alpha2...2.0.0-alpha3
[2.0.0-alpha2]: https://github.com/composer/composer/compare/2.0.0-alpha1...2.0.0-alpha2
[2.0.0-alpha1]: https://github.com/composer/composer/compare/1.10.7...2.0.0-alpha1
[1.10.23]: https://github.com/composer/composer/compare/1.10.22...1.10.23
[1.10.22]: https://github.com/composer/composer/compare/1.10.21...1.10.22
[1.10.21]: https://github.com/composer/composer/compare/1.10.20...1.10.21
[1.10.20]: https://github.com/composer/composer/compare/1.10.19...1.10.20
[1.10.19]: https://github.com/composer/composer/compare/1.10.18...1.10.19
[1.10.18]: https://github.com/composer/composer/compare/1.10.17...1.10.18
[1.10.17]: https://github.com/composer/composer/compare/1.10.16...1.10.17
[1.10.16]: https://github.com/composer/composer/compare/1.10.15...1.10.16
[1.10.15]: https://github.com/composer/composer/compare/1.10.14...1.10.15
[1.10.14]: https://github.com/composer/composer/compare/1.10.13...1.10.14
[1.10.13]: https://github.com/composer/composer/compare/1.10.12...1.10.13
[1.10.12]: https://github.com/composer/composer/compare/1.10.11...1.10.12
[1.10.11]: https://github.com/composer/composer/compare/1.10.10...1.10.11
[1.10.10]: https://github.com/composer/composer/compare/1.10.9...1.10.10
[1.10.9]: https://github.com/composer/composer/compare/1.10.8...1.10.9
[1.10.8]: https://github.com/composer/composer/compare/1.10.7...1.10.8
[1.10.7]: https://github.com/composer/composer/compare/1.10.6...1.10.7
[1.10.6]: https://github.com/composer/composer/compare/1.10.5...1.10.6
[1.10.5]: https://github.com/composer/composer/compare/1.10.4...1.10.5
[1.10.4]: https://github.com/composer/composer/compare/1.10.3...1.10.4
[1.10.3]: https://github.com/composer/composer/compare/1.10.2...1.10.3
[1.10.2]: https://github.com/composer/composer/compare/1.10.1...1.10.2
[1.10.1]: https://github.com/composer/composer/compare/1.10.0...1.10.1
[1.10.0]: https://github.com/composer/composer/compare/1.10.0-RC...1.10.0
[1.10.0-RC]: https://github.com/composer/composer/compare/1.9.3...1.10.0-RC
[1.9.3]: https://github.com/composer/composer/compare/1.9.2...1.9.3
[1.9.2]: https://github.com/composer/composer/compare/1.9.1...1.9.2
[1.9.1]: https://github.com/composer/composer/compare/1.9.0...1.9.1
[1.9.0]: https://github.com/composer/composer/compare/1.8.6...1.9.0
[1.8.6]: https://github.com/composer/composer/compare/1.8.5...1.8.6
[1.8.5]: https://github.com/composer/composer/compare/1.8.4...1.8.5
[1.8.4]: https://github.com/composer/composer/compare/1.8.3...1.8.4
[1.8.3]: https://github.com/composer/composer/compare/1.8.2...1.8.3
[1.8.2]: https://github.com/composer/composer/compare/1.8.1...1.8.2
[1.8.1]: https://github.com/composer/composer/compare/1.8.0...1.8.1
[1.8.0]: https://github.com/composer/composer/compare/1.7.3...1.8.0
[1.7.3]: https://github.com/composer/composer/compare/1.7.2...1.7.3
[1.7.2]: https://github.com/composer/composer/compare/1.7.1...1.7.2
[1.7.1]: https://github.com/composer/composer/compare/1.7.0...1.7.1
[1.7.0]: https://github.com/composer/composer/compare/1.7.0-RC...1.7.0
[1.7.0-RC]: https://github.com/composer/composer/compare/1.6.5...1.7.0-RC
[1.6.5]: https://github.com/composer/composer/compare/1.6.4...1.6.5
[1.6.4]: https://github.com/composer/composer/compare/1.6.3...1.6.4
[1.6.3]: https://github.com/composer/composer/compare/1.6.2...1.6.3
[1.6.2]: https://github.com/composer/composer/compare/1.6.1...1.6.2
[1.6.1]: https://github.com/composer/composer/compare/1.6.0...1.6.1
[1.6.0]: https://github.com/composer/composer/compare/1.6.0-RC...1.6.0
[1.6.0-RC]: https://github.com/composer/composer/compare/1.5.6...1.6.0-RC
[1.5.6]: https://github.com/composer/composer/compare/1.5.5...1.5.6
[1.5.5]: https://github.com/composer/composer/compare/1.5.4...1.5.5
[1.5.4]: https://github.com/composer/composer/compare/1.5.3...1.5.4
[1.5.3]: https://github.com/composer/composer/compare/1.5.2...1.5.3
[1.5.2]: https://github.com/composer/composer/compare/1.5.1...1.5.2
[1.5.1]: https://github.com/composer/composer/compare/1.5.0...1.5.1
[1.5.0]: https://github.com/composer/composer/compare/1.4.3...1.5.0
[1.4.3]: https://github.com/composer/composer/compare/1.4.2...1.4.3
[1.4.2]: https://github.com/composer/composer/compare/1.4.1...1.4.2
[1.4.1]: https://github.com/composer/composer/compare/1.4.0...1.4.1
[1.4.0]: https://github.com/composer/composer/compare/1.3.3...1.4.0
[1.3.3]: https://github.com/composer/composer/compare/1.3.2...1.3.3
[1.3.2]: https://github.com/composer/composer/compare/1.3.1...1.3.2
[1.3.1]: https://github.com/composer/composer/compare/1.3.0...1.3.1
[1.3.0]: https://github.com/composer/composer/compare/1.3.0-RC...1.3.0
[1.3.0-RC]: https://github.com/composer/composer/compare/1.2.4...1.3.0-RC
[1.2.4]: https://github.com/composer/composer/compare/1.2.3...1.2.4
[1.2.3]: https://github.com/composer/composer/compare/1.2.2...1.2.3
[1.2.2]: https://github.com/composer/composer/compare/1.2.1...1.2.2
[1.2.1]: https://github.com/composer/composer/compare/1.2.0...1.2.1
[1.2.0]: https://github.com/composer/composer/compare/1.2.0-RC...1.2.0
[1.2.0-RC]: https://github.com/composer/composer/compare/1.1.3...1.2.0-RC
[1.1.3]: https://github.com/composer/composer/compare/1.1.2...1.1.3
[1.1.2]: https://github.com/composer/composer/compare/1.1.1...1.1.2
[1.1.1]: https://github.com/composer/composer/compare/1.1.0...1.1.1
[1.1.0]: https://github.com/composer/composer/compare/1.0.3...1.1.0
[1.1.0-RC]: https://github.com/composer/composer/compare/1.0.3...1.1.0-RC
[1.0.3]: https://github.com/composer/composer/compare/1.0.2...1.0.3
[1.0.2]: https://github.com/composer/composer/compare/1.0.1...1.0.2
[1.0.1]: https://github.com/composer/composer/compare/1.0.0...1.0.1
[1.0.0]: https://github.com/composer/composer/compare/1.0.0-beta2...1.0.0
[1.0.0-beta2]: https://github.com/composer/composer/compare/1.0.0-beta1...1.0.0-beta2
[1.0.0-beta1]: https://github.com/composer/composer/compare/1.0.0-alpha11...1.0.0-beta1
[1.0.0-alpha11]: https://github.com/composer/composer/compare/1.0.0-alpha10...1.0.0-alpha11
[1.0.0-alpha10]: https://github.com/composer/composer/compare/1.0.0-alpha9...1.0.0-alpha10
[1.0.0-alpha9]: https://github.com/composer/composer/compare/1.0.0-alpha8...1.0.0-alpha9
[1.0.0-alpha8]: https://github.com/composer/composer/compare/1.0.0-alpha7...1.0.0-alpha8
[1.0.0-alpha7]: https://github.com/composer/composer/compare/1.0.0-alpha6...1.0.0-alpha7
[1.0.0-alpha6]: https://github.com/composer/composer/compare/1.0.0-alpha5...1.0.0-alpha6
[1.0.0-alpha5]: https://github.com/composer/composer/compare/1.0.0-alpha4...1.0.0-alpha5
[1.0.0-alpha4]: https://github.com/composer/composer/compare/1.0.0-alpha3...1.0.0-alpha4
[1.0.0-alpha3]: https://github.com/composer/composer/compare/1.0.0-alpha2...1.0.0-alpha3
[1.0.0-alpha2]: https://github.com/composer/composer/compare/1.0.0-alpha1...1.0.0-alpha2<|MERGE_RESOLUTION|>--- conflicted
+++ resolved
@@ -1,4 +1,3 @@
-<<<<<<< HEAD
 ### [2.3.9] 2022-07-05
 
   * Fixed non-interactive behavior of allow-plugins to throw instead of continue with a warning to avoid broken installs (#10920)
@@ -111,7 +110,7 @@
   * Added support for psr/log 3.x (#10454)
   * Fixed symlink creation in linux VM guest filesystems to be recognized by Windows (#10592)
   * Performance improvement in pool optimization step (#10585)
-=======
+
 ### [2.2.17] 2022-07-13
 
   * Fixed plugins from CWD/vendor being loaded in some cases like create-project or validate even though the target directory is outside of CWD (#10935)
@@ -119,7 +118,6 @@
   * Fixed pre-install check for allowed plugins not taking --no-plugins into account (#10925)
   * Fixed support for disable_functions containing disk_free_space (#10936)
   * Fixed RootPackageRepository usages to always clone the root package to avoid interoperability issues with plugins (#10940)
->>>>>>> c5ff1e1f
 
 ### [2.2.16] 2022-07-05
 
@@ -1584,7 +1582,6 @@
 
   * Initial release
 
-<<<<<<< HEAD
 [2.3.9]: https://github.com/composer/composer/compare/2.3.8...2.3.9
 [2.3.8]: https://github.com/composer/composer/compare/2.3.7...2.3.8
 [2.3.7]: https://github.com/composer/composer/compare/2.3.6...2.3.7
@@ -1597,9 +1594,7 @@
 [2.3.0]: https://github.com/composer/composer/compare/2.3.0-RC2...2.3.0
 [2.3.0-RC2]: https://github.com/composer/composer/compare/2.3.0-RC1...2.3.0-RC2
 [2.3.0-RC1]: https://github.com/composer/composer/compare/2.2.9...2.3.0-RC1
-=======
 [2.2.17]: https://github.com/composer/composer/compare/2.2.16...2.2.17
->>>>>>> c5ff1e1f
 [2.2.16]: https://github.com/composer/composer/compare/2.2.15...2.2.16
 [2.2.15]: https://github.com/composer/composer/compare/2.2.14...2.2.15
 [2.2.14]: https://github.com/composer/composer/compare/2.2.13...2.2.14
