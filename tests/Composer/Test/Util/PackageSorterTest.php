<?php declare(strict_types=1);

/*
 * This file is part of Composer.
 *
 * (c) Nils Adermann <naderman@naderman.de>
 *     Jordi Boggiano <j.boggiano@seld.be>
 *
 * For the full copyright and license information, please view the LICENSE
 * file that was distributed with this source code.
 */

namespace Composer\Test\Util;

use Composer\Package\Link;
use Composer\Package\Package;
use Composer\Test\TestCase;
use Composer\Util\PackageSorter;
use Composer\Semver\Constraint\MatchAllConstraint;

class PackageSorterTest extends TestCase
{
    public function testSortingDoesNothingWithNoDependencies(): void
    {
        $packages[] = $this->createPackage('foo/bar1', array());
        $packages[] = $this->createPackage('foo/bar2', array());
        $packages[] = $this->createPackage('foo/bar3', array());
        $packages[] = $this->createPackage('foo/bar4', array());

        $sortedPackages = PackageSorter::sortPackages($packages);

        self::assertSame($packages, $sortedPackages);
    }

    public function sortingOrdersDependenciesHigherThanPackageDataProvider(): array
    {
        return array(
            'one package is dep' => array(
                array(
                    $this->createPackage('foo/bar1', array('foo/bar4')),
                    $this->createPackage('foo/bar2', array('foo/bar4')),
                    $this->createPackage('foo/bar3', array('foo/bar4')),
                    $this->createPackage('foo/bar4', array()),
                ),
                array(
                    'foo/bar4',
                    'foo/bar1',
                    'foo/bar2',
                    'foo/bar3',
                ),
            ),
            'one package has more deps' => array(
                array(
                    $this->createPackage('foo/bar1', array('foo/bar2')),
                    $this->createPackage('foo/bar2', array('foo/bar4')),
                    $this->createPackage('foo/bar3', array('foo/bar4')),
                    $this->createPackage('foo/bar4', array()),
                ),
                array(
                    'foo/bar4',
                    'foo/bar2',
                    'foo/bar1',
                    'foo/bar3',
                ),
            ),
            'package is required by many, but requires one other' => array(
                array(
                    $this->createPackage('foo/bar1', array('foo/bar3')),
                    $this->createPackage('foo/bar2', array('foo/bar3')),
                    $this->createPackage('foo/bar3', array('foo/bar4')),
                    $this->createPackage('foo/bar4', array()),
                    $this->createPackage('foo/bar5', array('foo/bar3')),
                    $this->createPackage('foo/bar6', array('foo/bar3')),
                ),
                array(
                    'foo/bar4',
                    'foo/bar3',
                    'foo/bar1',
                    'foo/bar2',
                    'foo/bar5',
                    'foo/bar6',
                ),
            ),
            'one package has many requires' => array(
                array(
                    $this->createPackage('foo/bar1', array('foo/bar2')),
                    $this->createPackage('foo/bar2', array()),
                    $this->createPackage('foo/bar3', array('foo/bar4')),
                    $this->createPackage('foo/bar4', array()),
                    $this->createPackage('foo/bar5', array('foo/bar2')),
                    $this->createPackage('foo/bar6', array('foo/bar2')),
                ),
                array(
                    'foo/bar2',
                    'foo/bar4',
                    'foo/bar1',
                    'foo/bar3',
                    'foo/bar5',
                    'foo/bar6',
                ),
            ),
            'circular deps sorted alphabetically if weighted equally' => array(
                array(
                    $this->createPackage('foo/bar1', array('circular/part1')),
                    $this->createPackage('foo/bar2', array('circular/part2')),
                    $this->createPackage('circular/part1', array('circular/part2')),
                    $this->createPackage('circular/part2', array('circular/part1')),
                ),
                array(
                    'circular/part1',
                    'circular/part2',
                    'foo/bar1',
                    'foo/bar2',
                ),
            ),
            'equal weight sorted alphabetically' => array(
                array(
                    $this->createPackage('foo/bar10', array('foo/dep')),
                    $this->createPackage('foo/bar2', array('foo/dep')),
                    $this->createPackage('foo/baz', array('foo/dep')),
                    $this->createPackage('foo/dep', array()),
                ),
                array(
                    'foo/dep',
                    'foo/bar2',
                    'foo/bar10',
                    'foo/baz',
                ),
            ),
            'pre-weighted packages bumped to top incl their deps' => array(
                array(
                    $this->createPackage('foo/bar', array('foo/dep')),
                    $this->createPackage('foo/bar2', array('foo/dep2')),
                    $this->createPackage('foo/dep', array()),
                    $this->createPackage('foo/dep2', array()),
                ),
                array(
                    'foo/dep',
                    'foo/bar',
                    'foo/dep2',
                    'foo/bar2',
                ),
                array(
                    'foo/bar' => -1000
                )
            ),
        );
    }

    /**
     * @dataProvider sortingOrdersDependenciesHigherThanPackageDataProvider
     *
     * @param Package[] $packages
     * @param string[]  $expectedOrderedList
     * @param array<string, int> $weights
     */
<<<<<<< HEAD
    public function testSortingOrdersDependenciesHigherThanPackage(array $packages, array $expectedOrderedList): void
    {
        $sortedPackages = PackageSorter::sortPackages($packages);
        $sortedPackageNames = array_map(function ($package): string {
=======
    public function testSortingOrdersDependenciesHigherThanPackage($packages, $expectedOrderedList, $weights = array())
    {
        $sortedPackages = PackageSorter::sortPackages($packages, $weights);
        $sortedPackageNames = array_map(function ($package) {
>>>>>>> 78bdd812
            return $package->getName();
        }, $sortedPackages);

        self::assertSame($expectedOrderedList, $sortedPackageNames);
    }

    /**
     * @param string   $name
     * @param string[] $requires
     *
     * @return Package
     */
    private function createPackage(string $name, array $requires): Package
    {
        $package = new Package($name, '1.0.0.0', '1.0.0');

        $links = array();
        foreach ($requires as $requireName) {
            $links[$requireName] = new Link($package->getName(), $requireName, new MatchAllConstraint);
        }
        $package->setRequires($links);

        return $package;
    }
}<|MERGE_RESOLUTION|>--- conflicted
+++ resolved
@@ -154,17 +154,10 @@
      * @param string[]  $expectedOrderedList
      * @param array<string, int> $weights
      */
-<<<<<<< HEAD
-    public function testSortingOrdersDependenciesHigherThanPackage(array $packages, array $expectedOrderedList): void
-    {
-        $sortedPackages = PackageSorter::sortPackages($packages);
-        $sortedPackageNames = array_map(function ($package): string {
-=======
-    public function testSortingOrdersDependenciesHigherThanPackage($packages, $expectedOrderedList, $weights = array())
+    public function testSortingOrdersDependenciesHigherThanPackage(array $packages, array $expectedOrderedList, array $weights = []): void
     {
         $sortedPackages = PackageSorter::sortPackages($packages, $weights);
-        $sortedPackageNames = array_map(function ($package) {
->>>>>>> 78bdd812
+        $sortedPackageNames = array_map(function ($package): string {
             return $package->getName();
         }, $sortedPackages);
 
