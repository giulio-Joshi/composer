<?php

/*
 * This file is part of Composer.
 *
 * (c) Nils Adermann <naderman@naderman.de>
 *     Jordi Boggiano <j.boggiano@seld.be>
 *
 * For the full copyright and license information, please view the LICENSE
 * file that was distributed with this source code.
 */

namespace Composer\Test\Autoload;

use Composer\Autoload\AutoloadGenerator;
use Composer\Package\Link;
use Composer\Semver\Constraint\Constraint;
use Composer\Util\Filesystem;
use Composer\Package\AliasPackage;
use Composer\Package\Package;
use Composer\Test\TestCase;
use Composer\Script\ScriptEvents;
use Composer\Repository\InstalledRepositoryInterface;
use Composer\Installer\InstallationManager;
use Composer\Config;
use Composer\EventDispatcher\EventDispatcher;
use Composer\Util\Platform;
use PHPUnit_Framework_MockObject_MockObject as MockObject;

class AutoloadGeneratorTest extends TestCase
{
    /**
     * @var string
     */
    public $vendorDir;

    /**
     * @var Config|MockObject
     */
    private $config;

    /**
     * @var string
     */
    private $workingDir;

    /**
     * @var string
     */
    private $origDir;

    /**
     * @var InstallationManager|MockObject
     */
    private $im;

    /**
     * @var InstalledRepositoryInterface|MockObject
     */
    private $repository;

    /**
     * @var AutoloadGenerator
     */
    private $generator;

    /**
     * @var Filesystem
     */
    private $fs;

    /**
     * @var EventDispatcher|MockObject
     */
    private $eventDispatcher;

    /**
     * Map of setting name => return value configuration for the stub Config
     * object.
     *
     * Note: must be public for compatibility with PHP 5.3 runtimes where
     * closures cannot access private members of the classes they are created
     * in.
     * @var array
     */
    public $configValueMap;

    protected function setUp()
    {
        $this->fs = new Filesystem;
        $that = $this;

        $this->workingDir = $this->getUniqueTmpDirectory();
        $this->vendorDir = $this->workingDir.DIRECTORY_SEPARATOR.'composer-test-autoload';
        $this->ensureDirectoryExistsAndClear($this->vendorDir);

        $this->config = $this->getMockBuilder('Composer\Config')->getMock();

        $this->configValueMap = array(
            'vendor-dir' => function () use ($that) {
                return $that->vendorDir;
            },
        );

        $this->config->expects($this->atLeastOnce())
            ->method('get')
            ->will($this->returnCallback(function ($arg) use ($that) {
                $ret = null;
                if (isset($that->configValueMap[$arg])) {
                    $ret = $that->configValueMap[$arg];
                    if (is_callable($ret)) {
                        $ret = $ret();
                    }
                }

                return $ret;
            }));

        $this->origDir = getcwd();
        chdir($this->workingDir);

        $this->im = $this->getMockBuilder('Composer\Installer\InstallationManager')
            ->disableOriginalConstructor()
            ->getMock();
        $this->im->expects($this->any())
            ->method('getInstallPath')
            ->will($this->returnCallback(function ($package) use ($that) {
                $targetDir = $package->getTargetDir();

                return $that->vendorDir.'/'.$package->getName() . ($targetDir ? '/'.$targetDir : '');
            }));
        $this->repository = $this->getMockBuilder('Composer\Repository\InstalledRepositoryInterface')->getMock();

        $this->eventDispatcher = $this->getMockBuilder('Composer\EventDispatcher\EventDispatcher')
            ->disableOriginalConstructor()
            ->getMock();

        $this->generator = new AutoloadGenerator($this->eventDispatcher);
    }

    protected function tearDown()
    {
        chdir($this->origDir);

        if (is_dir($this->workingDir)) {
            $this->fs->removeDirectory($this->workingDir);
        }

        if (is_dir($this->vendorDir)) {
            $this->fs->removeDirectory($this->vendorDir);
        }
    }

    public function testMainPackageAutoloading()
    {
        $package = new Package('a', '1.0', '1.0');
        $package->setAutoload(array(
            'psr-0' => array(
                'Main' => 'src/',
                'Lala' => array('src/', 'lib/'),
            ),
            'psr-4' => array(
                'Acme\Fruit\\' => 'src-fruit/',
                'Acme\Cake\\' => array('src-cake/', 'lib-cake/'),
            ),
            'classmap' => array('composersrc/'),
        ));

        $this->repository->expects($this->once())
            ->method('getCanonicalPackages')
            ->will($this->returnValue(array()));

        $this->fs->ensureDirectoryExists($this->workingDir.'/composer');
        $this->fs->ensureDirectoryExists($this->workingDir.'/src/Lala/Test');
        $this->fs->ensureDirectoryExists($this->workingDir.'/lib');
        file_put_contents($this->workingDir.'/src/Lala/ClassMapMain.php', '<?php namespace Lala; class ClassMapMain {}');
        file_put_contents($this->workingDir.'/src/Lala/Test/ClassMapMainTest.php', '<?php namespace Lala\Test; class ClassMapMainTest {}');

        $this->fs->ensureDirectoryExists($this->workingDir.'/src-fruit');
        $this->fs->ensureDirectoryExists($this->workingDir.'/src-cake');
        $this->fs->ensureDirectoryExists($this->workingDir.'/lib-cake');
        file_put_contents($this->workingDir.'/src-cake/ClassMapBar.php', '<?php namespace Acme\Cake; class ClassMapBar {}');

        $this->fs->ensureDirectoryExists($this->workingDir.'/composersrc');
        file_put_contents($this->workingDir.'/composersrc/foo.php', '<?php class ClassMapFoo {}');

        $this->generator->dump($this->config, $this->repository, $package, $this->im, 'composer', true, '_1');

        // Assert that autoload_namespaces.php was correctly generated.
        $this->assertAutoloadFiles('main', $this->vendorDir.'/composer');

        // Assert that autoload_psr4.php was correctly generated.
        $this->assertAutoloadFiles('psr4', $this->vendorDir.'/composer', 'psr4');

        // Assert that autoload_classmap.php was correctly generated.
        $this->assertAutoloadFiles('classmap', $this->vendorDir.'/composer', 'classmap');
    }

    public function testMainPackageDevAutoloading()
    {
        $package = new Package('a', '1.0', '1.0');
        $package->setAutoload(array(
            'psr-0' => array(
                'Main' => 'src/',
            ),
        ));
        $package->setDevAutoload(array(
            'files' => array('devfiles/foo.php'),
            'psr-0' => array(
                'Main' => 'tests/',
            ),
        ));

        $this->repository->expects($this->once())
            ->method('getCanonicalPackages')
            ->will($this->returnValue(array()));

        $this->fs->ensureDirectoryExists($this->workingDir.'/composer');
        $this->fs->ensureDirectoryExists($this->workingDir.'/src/Main');
        file_put_contents($this->workingDir.'/src/Main/ClassMain.php', '<?php namespace Main; class ClassMain {}');

        $this->fs->ensureDirectoryExists($this->workingDir.'/devfiles');
        file_put_contents($this->workingDir.'/devfiles/foo.php', '<?php function foo() { echo "foo"; }');

        // generate autoload files with the dev mode set to true
        $this->generator->setDevMode(true);
        $this->generator->dump($this->config, $this->repository, $package, $this->im, 'composer', true, '_1');

        // check standard autoload
        $this->assertAutoloadFiles('main5', $this->vendorDir.'/composer');
        $this->assertAutoloadFiles('classmap7', $this->vendorDir.'/composer', 'classmap');

        // make sure dev autoload is correctly dumped
        $this->assertAutoloadFiles('files2', $this->vendorDir.'/composer', 'files');
    }

    public function testMainPackageDevAutoloadingDisabledByDefault()
    {
        $package = new Package('a', '1.0', '1.0');
        $package->setAutoload(array(
            'psr-0' => array(
                'Main' => 'src/',
            ),
        ));
        $package->setDevAutoload(array(
            'files' => array('devfiles/foo.php'),
        ));

        $this->repository->expects($this->once())
            ->method('getCanonicalPackages')
            ->will($this->returnValue(array()));

        $this->fs->ensureDirectoryExists($this->workingDir.'/composer');
        $this->fs->ensureDirectoryExists($this->workingDir.'/src/Main');
        file_put_contents($this->workingDir.'/src/Main/ClassMain.php', '<?php namespace Main; class ClassMain {}');

        $this->fs->ensureDirectoryExists($this->workingDir.'/devfiles');
        file_put_contents($this->workingDir.'/devfiles/foo.php', '<?php function foo() { echo "foo"; }');

        $this->generator->dump($this->config, $this->repository, $package, $this->im, 'composer', true, '_1');

        // check standard autoload
        $this->assertAutoloadFiles('main4', $this->vendorDir.'/composer');
        $this->assertAutoloadFiles('classmap7', $this->vendorDir.'/composer', 'classmap');

        // make sure dev autoload is disabled when dev mode is set to false
        $this->assertFalse(is_file($this->vendorDir.'/composer/autoload_files.php'));
    }

    public function testVendorDirSameAsWorkingDir()
    {
        $this->vendorDir = $this->workingDir;

        $package = new Package('a', '1.0', '1.0');
        $package->setAutoload(array(
            'psr-0' => array('Main' => 'src/', 'Lala' => 'src/'),
            'psr-4' => array(
                'Acme\Fruit\\' => 'src-fruit/',
                'Acme\Cake\\' => array('src-cake/', 'lib-cake/'),
            ),
            'classmap' => array('composersrc/'),
        ));

        $this->repository->expects($this->once())
            ->method('getCanonicalPackages')
            ->will($this->returnValue(array()));

        $this->fs->ensureDirectoryExists($this->vendorDir.'/composer');
        $this->fs->ensureDirectoryExists($this->vendorDir.'/src/Main');
        file_put_contents($this->vendorDir.'/src/Main/Foo.php', '<?php namespace Main; class Foo {}');

        $this->fs->ensureDirectoryExists($this->vendorDir.'/composersrc');
        file_put_contents($this->vendorDir.'/composersrc/foo.php', '<?php class ClassMapFoo {}');

        $this->generator->dump($this->config, $this->repository, $package, $this->im, 'composer', true, '_2');
        $this->assertAutoloadFiles('main3', $this->vendorDir.'/composer');
        $this->assertAutoloadFiles('psr4_3', $this->vendorDir.'/composer', 'psr4');
        $this->assertAutoloadFiles('classmap3', $this->vendorDir.'/composer', 'classmap');
    }

    public function testMainPackageAutoloadingAlternativeVendorDir()
    {
        $package = new Package('a', '1.0', '1.0');
        $package->setAutoload(array(
            'psr-0' => array('Main' => 'src/', 'Lala' => 'src/'),
            'psr-4' => array(
                'Acme\Fruit\\' => 'src-fruit/',
                'Acme\Cake\\' => array('src-cake/', 'lib-cake/'),
            ),
            'classmap' => array('composersrc/'),
        ));

        $this->repository->expects($this->once())
            ->method('getCanonicalPackages')
            ->will($this->returnValue(array()));

        $this->vendorDir .= '/subdir';

        $this->fs->ensureDirectoryExists($this->vendorDir.'/composer');
        $this->fs->ensureDirectoryExists($this->workingDir.'/src');

        $this->fs->ensureDirectoryExists($this->workingDir.'/composersrc');
        file_put_contents($this->workingDir.'/composersrc/foo.php', '<?php class ClassMapFoo {}');
        $this->generator->dump($this->config, $this->repository, $package, $this->im, 'composer', false, '_3');
        $this->assertAutoloadFiles('main2', $this->vendorDir.'/composer');
        $this->assertAutoloadFiles('psr4_2', $this->vendorDir.'/composer', 'psr4');
        $this->assertAutoloadFiles('classmap2', $this->vendorDir.'/composer', 'classmap');
    }

    public function testMainPackageAutoloadingWithTargetDir()
    {
        $package = new Package('a', '1.0', '1.0');
        $package->setAutoload(array(
            'psr-0' => array('Main\\Foo' => '', 'Main\\Bar' => ''),
            'classmap' => array('Main/Foo/src', 'lib'),
            'files' => array('foo.php', 'Main/Foo/bar.php'),
        ));
        $package->setTargetDir('Main/Foo/');

        $this->repository->expects($this->once())
            ->method('getCanonicalPackages')
            ->will($this->returnValue(array()));

        $this->fs->ensureDirectoryExists($this->vendorDir.'/a');
        $this->fs->ensureDirectoryExists($this->workingDir.'/src');
        $this->fs->ensureDirectoryExists($this->workingDir.'/lib');

        file_put_contents($this->workingDir.'/src/rootfoo.php', '<?php class ClassMapFoo {}');
        file_put_contents($this->workingDir.'/lib/rootbar.php', '<?php class ClassMapBar {}');
        file_put_contents($this->workingDir.'/foo.php', '<?php class FilesFoo {}');
        file_put_contents($this->workingDir.'/bar.php', '<?php class FilesBar {}');

        $this->generator->dump($this->config, $this->repository, $package, $this->im, 'composer', false, 'TargetDir');
        $this->assertFileEquals(__DIR__.'/Fixtures/autoload_target_dir.php', $this->vendorDir.'/autoload.php');
        $this->assertFileEquals(__DIR__.'/Fixtures/autoload_real_target_dir.php', $this->vendorDir.'/composer/autoload_real.php');
        $this->assertFileEquals(__DIR__.'/Fixtures/autoload_static_target_dir.php', $this->vendorDir.'/composer/autoload_static.php');
        $this->assertFileEquals(__DIR__.'/Fixtures/autoload_files_target_dir.php', $this->vendorDir.'/composer/autoload_files.php');
        $this->assertAutoloadFiles('classmap6', $this->vendorDir.'/composer', 'classmap');
    }

    public function testVendorsAutoloading()
    {
        $package = new Package('a', '1.0', '1.0');
        $package->setRequires(array(
            new Link('a', 'a/a'),
            new Link('a', 'b/b'),
        ));

        $packages = array();
        $packages[] = $a = new Package('a/a', '1.0', '1.0');
        $packages[] = $b = new Package('b/b', '1.0', '1.0');
        $packages[] = $c = new AliasPackage($b, '1.2', '1.2');
        $a->setAutoload(array('psr-0' => array('A' => 'src/', 'A\\B' => 'lib/')));
        $b->setAutoload(array('psr-0' => array('B\\Sub\\Name' => 'src/')));

        $this->repository->expects($this->once())
            ->method('getCanonicalPackages')
            ->will($this->returnValue($packages));

        $this->fs->ensureDirectoryExists($this->vendorDir.'/composer');
        $this->fs->ensureDirectoryExists($this->vendorDir.'/a/a/src');
        $this->fs->ensureDirectoryExists($this->vendorDir.'/a/a/lib');
        $this->fs->ensureDirectoryExists($this->vendorDir.'/b/b/src');

        $this->generator->dump($this->config, $this->repository, $package, $this->im, 'composer', false, '_5');
        $this->assertAutoloadFiles('vendors', $this->vendorDir.'/composer');
        $this->assertFileExists($this->vendorDir.'/composer/autoload_classmap.php', "ClassMap file needs to be generated, even if empty.");
    }

    public function testNonDevAutoloadExclusionWithRecursion()
    {
        $package = new Package('a', '1.0', '1.0');
        $package->setRequires(array(
            new Link('a', 'a/a'),
        ));

        $packages = array();
        $packages[] = $a = new Package('a/a', '1.0', '1.0');
        $packages[] = $b = new Package('b/b', '1.0', '1.0');
        $a->setAutoload(array('psr-0' => array('A' => 'src/', 'A\\B' => 'lib/')));
        $a->setRequires(array(
            new Link('a/a', 'b/b'),
        ));
        $b->setAutoload(array('psr-0' => array('B\\Sub\\Name' => 'src/')));
        $b->setRequires(array(
            new Link('b/b', 'a/a'),
        ));

        $this->repository->expects($this->once())
            ->method('getCanonicalPackages')
            ->will($this->returnValue($packages));

        $this->fs->ensureDirectoryExists($this->vendorDir.'/composer');
        $this->fs->ensureDirectoryExists($this->vendorDir.'/a/a/src');
        $this->fs->ensureDirectoryExists($this->vendorDir.'/a/a/lib');
        $this->fs->ensureDirectoryExists($this->vendorDir.'/b/b/src');

        $this->generator->dump($this->config, $this->repository, $package, $this->im, 'composer', false, '_5');
        $this->assertAutoloadFiles('vendors', $this->vendorDir.'/composer');
        $this->assertFileExists($this->vendorDir.'/composer/autoload_classmap.php', "ClassMap file needs to be generated, even if empty.");
    }

    public function testNonDevAutoloadShouldIncludeReplacedPackages()
    {
        $package = new Package('a', '1.0', '1.0');
        $package->setRequires(array(new Link('a', 'a/a')));

        $packages = array();
        $packages[] = $a = new Package('a/a', '1.0', '1.0');
        $packages[] = $b = new Package('b/b', '1.0', '1.0');

        $a->setRequires(array(new Link('a/a', 'b/c')));

        $b->setAutoload(array('psr-4' => array('B\\' => 'src/')));
        $b->setReplaces(
            array(new Link('b/b', 'b/c', new Constraint('==', '1.0'), 'replaces'))
        );

        $this->repository->expects($this->once())
            ->method('getCanonicalPackages')
            ->will($this->returnValue($packages));

        $this->fs->ensureDirectoryExists($this->vendorDir.'/b/b/src/C');
        file_put_contents($this->vendorDir.'/b/b/src/C/C.php', '<?php namespace B\\C; class C {}');

        $this->generator->dump($this->config, $this->repository, $package, $this->im, 'composer', true, '_5');

        $this->assertEquals(
            array(
                'B\\C\\C' => $this->vendorDir.'/b/b/src/C/C.php',
            ),
            include $this->vendorDir.'/composer/autoload_classmap.php'
        );
    }

<<<<<<< HEAD
=======
    public function testNonDevAutoloadExclusionWithRecursionReplace()
    {
        $package = new Package('a', '1.0', '1.0');
        $package->setRequires(array(
            new Link('a', 'a/a'),
        ));

        $packages = array();
        $packages[] = $a = new Package('a/a', '1.0', '1.0');
        $packages[] = $b = new Package('b/b', '1.0', '1.0');
        $a->setAutoload(array('psr-0' => array('A' => 'src/', 'A\\B' => 'lib/')));
        $a->setRequires(array(
            new Link('a/a', 'c/c'),
        ));
        $b->setAutoload(array('psr-0' => array('B\\Sub\\Name' => 'src/')));
        $b->setReplaces(array(
            new Link('b/b', 'c/c'),
        ));

        $this->repository->expects($this->once())
            ->method('getCanonicalPackages')
            ->will($this->returnValue($packages));

        $this->fs->ensureDirectoryExists($this->vendorDir.'/composer');
        $this->fs->ensureDirectoryExists($this->vendorDir.'/a/a/src');
        $this->fs->ensureDirectoryExists($this->vendorDir.'/a/a/lib');
        $this->fs->ensureDirectoryExists($this->vendorDir.'/b/b/src');

        $this->generator->dump($this->config, $this->repository, $package, $this->im, 'composer', false, '_5');
        $this->assertAutoloadFiles('vendors', $this->vendorDir.'/composer');
        $this->assertFileExists($this->vendorDir.'/composer/autoload_classmap.php', "ClassMap file needs to be generated, even if empty.");
    }

>>>>>>> e0c44f2a
    public function testPSRToClassMapIgnoresNonExistingDir()
    {
        $package = new Package('a', '1.0', '1.0');

        $package->setAutoload(array(
            'psr-0' => array('Prefix' => 'foo/bar/non/existing/'),
            'psr-4' => array('Prefix\\' => 'foo/bar/non/existing2/'),
        ));

        $this->repository->expects($this->once())
            ->method('getCanonicalPackages')
            ->will($this->returnValue(array()));

        $this->generator->dump($this->config, $this->repository, $package, $this->im, 'composer', true, '_8');
        $this->assertFileExists($this->vendorDir.'/composer/autoload_classmap.php', "ClassMap file needs to be generated.");
        $this->assertEquals(
            array(),
            include $this->vendorDir.'/composer/autoload_classmap.php'
        );
    }

    public function testVendorsClassMapAutoloading()
    {
        $package = new Package('a', '1.0', '1.0');
        $package->setRequires(array(
            new Link('a', 'a/a'),
            new Link('a', 'b/b'),
        ));

        $packages = array();
        $packages[] = $a = new Package('a/a', '1.0', '1.0');
        $packages[] = $b = new Package('b/b', '1.0', '1.0');
        $a->setAutoload(array('classmap' => array('src/')));
        $b->setAutoload(array('classmap' => array('src/', 'lib/')));

        $this->repository->expects($this->once())
            ->method('getCanonicalPackages')
            ->will($this->returnValue($packages));

        $this->fs->ensureDirectoryExists($this->vendorDir.'/composer');
        $this->fs->ensureDirectoryExists($this->vendorDir.'/a/a/src');
        $this->fs->ensureDirectoryExists($this->vendorDir.'/b/b/src');
        $this->fs->ensureDirectoryExists($this->vendorDir.'/b/b/lib');
        file_put_contents($this->vendorDir.'/a/a/src/a.php', '<?php class ClassMapFoo {}');
        file_put_contents($this->vendorDir.'/b/b/src/b.php', '<?php class ClassMapBar {}');
        file_put_contents($this->vendorDir.'/b/b/lib/c.php', '<?php class ClassMapBaz {}');

        $this->generator->dump($this->config, $this->repository, $package, $this->im, 'composer', false, '_6');
        $this->assertFileExists($this->vendorDir.'/composer/autoload_classmap.php', "ClassMap file needs to be generated.");
        $this->assertEquals(
            array(
                'ClassMapBar' => $this->vendorDir.'/b/b/src/b.php',
                'ClassMapBaz' => $this->vendorDir.'/b/b/lib/c.php',
                'ClassMapFoo' => $this->vendorDir.'/a/a/src/a.php',
            ),
            include $this->vendorDir.'/composer/autoload_classmap.php'
        );
        $this->assertAutoloadFiles('classmap4', $this->vendorDir.'/composer', 'classmap');
    }

    public function testVendorsClassMapAutoloadingWithTargetDir()
    {
        $package = new Package('a', '1.0', '1.0');
        $package->setRequires(array(
            new Link('a', 'a/a'),
            new Link('a', 'b/b'),
        ));

        $packages = array();
        $packages[] = $a = new Package('a/a', '1.0', '1.0');
        $packages[] = $b = new Package('b/b', '1.0', '1.0');
        $a->setAutoload(array('classmap' => array('target/src/', 'lib/')));
        $a->setTargetDir('target');
        $b->setAutoload(array('classmap' => array('src/')));

        $this->repository->expects($this->once())
            ->method('getCanonicalPackages')
            ->will($this->returnValue($packages));

        $this->fs->ensureDirectoryExists($this->vendorDir.'/composer');
        $this->fs->ensureDirectoryExists($this->vendorDir.'/a/a/target/src');
        $this->fs->ensureDirectoryExists($this->vendorDir.'/a/a/target/lib');
        $this->fs->ensureDirectoryExists($this->vendorDir.'/b/b/src');
        file_put_contents($this->vendorDir.'/a/a/target/src/a.php', '<?php class ClassMapFoo {}');
        file_put_contents($this->vendorDir.'/a/a/target/lib/b.php', '<?php class ClassMapBar {}');
        file_put_contents($this->vendorDir.'/b/b/src/c.php', '<?php class ClassMapBaz {}');

        $this->generator->dump($this->config, $this->repository, $package, $this->im, 'composer', false, '_6');
        $this->assertFileExists($this->vendorDir.'/composer/autoload_classmap.php', "ClassMap file needs to be generated.");
        $this->assertEquals(
            array(
                'ClassMapBar' => $this->vendorDir.'/a/a/target/lib/b.php',
                'ClassMapBaz' => $this->vendorDir.'/b/b/src/c.php',
                'ClassMapFoo' => $this->vendorDir.'/a/a/target/src/a.php',
            ),
            include $this->vendorDir.'/composer/autoload_classmap.php'
        );
    }

    public function testClassMapAutoloadingEmptyDirAndExactFile()
    {
        $package = new Package('a', '1.0', '1.0');
        $package->setRequires(array(
            new Link('a', 'a/a'),
            new Link('a', 'b/b'),
            new Link('a', 'c/c'),
        ));

        $packages = array();
        $packages[] = $a = new Package('a/a', '1.0', '1.0');
        $packages[] = $b = new Package('b/b', '1.0', '1.0');
        $packages[] = $c = new Package('c/c', '1.0', '1.0');
        $a->setAutoload(array('classmap' => array('')));
        $b->setAutoload(array('classmap' => array('test.php')));
        $c->setAutoload(array('classmap' => array('./')));

        $this->repository->expects($this->once())
            ->method('getCanonicalPackages')
            ->will($this->returnValue($packages));

        $this->fs->ensureDirectoryExists($this->vendorDir.'/composer');
        $this->fs->ensureDirectoryExists($this->vendorDir.'/a/a/src');
        $this->fs->ensureDirectoryExists($this->vendorDir.'/b/b');
        $this->fs->ensureDirectoryExists($this->vendorDir.'/c/c/foo');
        file_put_contents($this->vendorDir.'/a/a/src/a.php', '<?php class ClassMapFoo {}');
        file_put_contents($this->vendorDir.'/b/b/test.php', '<?php class ClassMapBar {}');
        file_put_contents($this->vendorDir.'/c/c/foo/test.php', '<?php class ClassMapBaz {}');

        $this->generator->dump($this->config, $this->repository, $package, $this->im, 'composer', false, '_7');
        $this->assertFileExists($this->vendorDir.'/composer/autoload_classmap.php', "ClassMap file needs to be generated.");
        $this->assertEquals(
            array(
                'ClassMapBar' => $this->vendorDir.'/b/b/test.php',
                'ClassMapBaz' => $this->vendorDir.'/c/c/foo/test.php',
                'ClassMapFoo' => $this->vendorDir.'/a/a/src/a.php',
            ),
            include $this->vendorDir.'/composer/autoload_classmap.php'
        );
        $this->assertAutoloadFiles('classmap5', $this->vendorDir.'/composer', 'classmap');
        $this->assertNotContains('$loader->setClassMapAuthoritative(true);', file_get_contents($this->vendorDir.'/composer/autoload_real.php'));
        $this->assertNotContains('$loader->setApcuPrefix(', file_get_contents($this->vendorDir.'/composer/autoload_real.php'));
    }

    public function testClassMapAutoloadingAuthoritativeAndApcu()
    {
        $package = new Package('a', '1.0', '1.0');
        $package->setRequires(array(
            new Link('a', 'a/a'),
            new Link('a', 'b/b'),
            new Link('a', 'c/c'),
        ));

        $packages = array();
        $packages[] = $a = new Package('a/a', '1.0', '1.0');
        $packages[] = $b = new Package('b/b', '1.0', '1.0');
        $packages[] = $c = new Package('c/c', '1.0', '1.0');
        $a->setAutoload(array('psr-4' => array('' => 'src/')));
        $b->setAutoload(array('psr-4' => array('' => './')));
        $c->setAutoload(array('psr-4' => array('' => 'foo/')));

        $this->repository->expects($this->once())
            ->method('getCanonicalPackages')
            ->will($this->returnValue($packages));

        $this->fs->ensureDirectoryExists($this->vendorDir.'/composer');
        $this->fs->ensureDirectoryExists($this->vendorDir.'/a/a/src');
        $this->fs->ensureDirectoryExists($this->vendorDir.'/b/b');
        $this->fs->ensureDirectoryExists($this->vendorDir.'/c/c/foo');
        file_put_contents($this->vendorDir.'/a/a/src/ClassMapFoo.php', '<?php class ClassMapFoo {}');
        file_put_contents($this->vendorDir.'/b/b/ClassMapBar.php', '<?php class ClassMapBar {}');
        file_put_contents($this->vendorDir.'/c/c/foo/ClassMapBaz.php', '<?php class ClassMapBaz {}');

        $this->generator->setClassMapAuthoritative(true);
        $this->generator->setApcu(true);
        $this->generator->dump($this->config, $this->repository, $package, $this->im, 'composer', false, '_7');

        $this->assertFileExists($this->vendorDir.'/composer/autoload_classmap.php', "ClassMap file needs to be generated.");
        $this->assertEquals(
            array(
                'ClassMapBar' => $this->vendorDir.'/b/b/ClassMapBar.php',
                'ClassMapBaz' => $this->vendorDir.'/c/c/foo/ClassMapBaz.php',
                'ClassMapFoo' => $this->vendorDir.'/a/a/src/ClassMapFoo.php',
            ),
            include $this->vendorDir.'/composer/autoload_classmap.php'
        );
        $this->assertAutoloadFiles('classmap8', $this->vendorDir.'/composer', 'classmap');

        $this->assertContains('$loader->setClassMapAuthoritative(true);', file_get_contents($this->vendorDir.'/composer/autoload_real.php'));
        $this->assertContains('$loader->setApcuPrefix(', file_get_contents($this->vendorDir.'/composer/autoload_real.php'));
    }

    public function testFilesAutoloadGeneration()
    {
        $package = new Package('a', '1.0', '1.0');
        $package->setAutoload(array('files' => array('root.php')));
        $package->setRequires(array(
            new Link('a', 'a/a'),
            new Link('a', 'b/b'),
            new Link('a', 'c/c'),
        ));

        $packages = array();
        $packages[] = $a = new Package('a/a', '1.0', '1.0');
        $packages[] = $b = new Package('b/b', '1.0', '1.0');
        $packages[] = $c = new Package('c/c', '1.0', '1.0');
        $a->setAutoload(array('files' => array('test.php')));
        $b->setAutoload(array('files' => array('test2.php')));
        $c->setAutoload(array('files' => array('test3.php', 'foo/bar/test4.php')));
        $c->setTargetDir('foo/bar');

        $this->repository->expects($this->once())
            ->method('getCanonicalPackages')
            ->will($this->returnValue($packages));

        $this->fs->ensureDirectoryExists($this->vendorDir.'/a/a');
        $this->fs->ensureDirectoryExists($this->vendorDir.'/b/b');
        $this->fs->ensureDirectoryExists($this->vendorDir.'/c/c/foo/bar');
        file_put_contents($this->vendorDir.'/a/a/test.php', '<?php function testFilesAutoloadGeneration1() {}');
        file_put_contents($this->vendorDir.'/b/b/test2.php', '<?php function testFilesAutoloadGeneration2() {}');
        file_put_contents($this->vendorDir.'/c/c/foo/bar/test3.php', '<?php function testFilesAutoloadGeneration3() {}');
        file_put_contents($this->vendorDir.'/c/c/foo/bar/test4.php', '<?php function testFilesAutoloadGeneration4() {}');
        file_put_contents($this->workingDir.'/root.php', '<?php function testFilesAutoloadGenerationRoot() {}');

        $this->generator->dump($this->config, $this->repository, $package, $this->im, 'composer', false, 'FilesAutoload');
        $this->assertFileEquals(__DIR__.'/Fixtures/autoload_functions.php', $this->vendorDir.'/autoload.php');
        $this->assertFileEquals(__DIR__.'/Fixtures/autoload_real_functions.php', $this->vendorDir.'/composer/autoload_real.php');
        $this->assertFileEquals(__DIR__.'/Fixtures/autoload_static_functions.php', $this->vendorDir.'/composer/autoload_static.php');
        $this->assertFileEquals(__DIR__.'/Fixtures/autoload_files_functions.php', $this->vendorDir.'/composer/autoload_files.php');

        include $this->vendorDir . '/autoload.php';
        $this->assertTrue(function_exists('testFilesAutoloadGeneration1'));
        $this->assertTrue(function_exists('testFilesAutoloadGeneration2'));
        $this->assertTrue(function_exists('testFilesAutoloadGeneration3'));
        $this->assertTrue(function_exists('testFilesAutoloadGeneration4'));
        $this->assertTrue(function_exists('testFilesAutoloadGenerationRoot'));
    }

    public function testFilesAutoloadGenerationRemoveExtraEntitiesFromAutoloadFiles()
    {
        $autoloadPackage = new Package('a', '1.0', '1.0');
        $autoloadPackage->setAutoload(array('files' => array('root.php')));
        $autoloadPackage->setIncludePaths(array('/lib', '/src'));

        $notAutoloadPackage = new Package('a', '1.0', '1.0');

        $requires = array(
            new Link('a', 'a/a'),
            new Link('a', 'b/b'),
            new Link('a', 'c/c'),
        );
        $autoloadPackage->setRequires($requires);
        $notAutoloadPackage->setRequires($requires);

        $autoloadPackages = array();
        $autoloadPackages[] = $a = new Package('a/a', '1.0', '1.0');
        $autoloadPackages[] = $b = new Package('b/b', '1.0', '1.0');
        $autoloadPackages[] = $c = new Package('c/c', '1.0', '1.0');
        $a->setAutoload(array('files' => array('test.php')));
        $a->setIncludePaths(array('lib1', 'src1'));
        $b->setAutoload(array('files' => array('test2.php')));
        $b->setIncludePaths(array('lib2'));
        $c->setAutoload(array('files' => array('test3.php', 'foo/bar/test4.php')));
        $c->setIncludePaths(array('lib3'));
        $c->setTargetDir('foo/bar');

        $notAutoloadPackages = array();
        $notAutoloadPackages[] = $a = new Package('a/a', '1.0', '1.0');
        $notAutoloadPackages[] = $b = new Package('b/b', '1.0', '1.0');
        $notAutoloadPackages[] = $c = new Package('c/c', '1.0', '1.0');

        $this->repository->expects($this->at(0))
            ->method('getCanonicalPackages')
            ->will($this->returnValue($autoloadPackages));

        $this->repository->expects($this->at(1))
            ->method('getCanonicalPackages')
            ->will($this->returnValue($notAutoloadPackages));

        $this->repository->expects($this->at(2))
            ->method('getCanonicalPackages')
            ->will($this->returnValue($notAutoloadPackages));

        $this->fs->ensureDirectoryExists($this->vendorDir.'/a/a');
        $this->fs->ensureDirectoryExists($this->vendorDir.'/b/b');
        $this->fs->ensureDirectoryExists($this->vendorDir.'/c/c/foo/bar');
        file_put_contents($this->vendorDir.'/a/a/test.php', '<?php function testFilesAutoloadGeneration1() {}');
        file_put_contents($this->vendorDir.'/b/b/test2.php', '<?php function testFilesAutoloadGeneration2() {}');
        file_put_contents($this->vendorDir.'/c/c/foo/bar/test3.php', '<?php function testFilesAutoloadGeneration3() {}');
        file_put_contents($this->vendorDir.'/c/c/foo/bar/test4.php', '<?php function testFilesAutoloadGeneration4() {}');
        file_put_contents($this->workingDir.'/root.php', '<?php function testFilesAutoloadGenerationRoot() {}');

        $this->generator->dump($this->config, $this->repository, $autoloadPackage, $this->im, 'composer', false, 'FilesAutoload');
        $this->assertFileEquals(__DIR__.'/Fixtures/autoload_functions.php', $this->vendorDir.'/autoload.php');
        $this->assertFileEquals(__DIR__.'/Fixtures/autoload_real_functions_with_include_paths.php', $this->vendorDir.'/composer/autoload_real.php');
        $this->assertFileEquals(__DIR__.'/Fixtures/autoload_static_functions_with_include_paths.php', $this->vendorDir.'/composer/autoload_static.php');
        $this->assertFileEquals(__DIR__.'/Fixtures/autoload_files_functions.php', $this->vendorDir.'/composer/autoload_files.php');
        $this->assertFileEquals(__DIR__.'/Fixtures/include_paths_functions.php', $this->vendorDir.'/composer/include_paths.php');

        $this->generator->dump($this->config, $this->repository, $autoloadPackage, $this->im, 'composer', false, 'FilesAutoload');
        $this->assertFileEquals(__DIR__.'/Fixtures/autoload_functions.php', $this->vendorDir.'/autoload.php');
        $this->assertFileEquals(__DIR__.'/Fixtures/autoload_real_functions_with_include_paths.php', $this->vendorDir.'/composer/autoload_real.php');
        $this->assertFileEquals(__DIR__.'/Fixtures/autoload_files_functions_with_removed_extra.php', $this->vendorDir.'/composer/autoload_files.php');
        $this->assertFileEquals(__DIR__.'/Fixtures/include_paths_functions_with_removed_extra.php', $this->vendorDir.'/composer/include_paths.php');

        $this->generator->dump($this->config, $this->repository, $notAutoloadPackage, $this->im, 'composer', false, 'FilesAutoload');
        $this->assertFileEquals(__DIR__.'/Fixtures/autoload_functions.php', $this->vendorDir.'/autoload.php');
        $this->assertFileEquals(__DIR__.'/Fixtures/autoload_real_functions_with_removed_include_paths_and_autolad_files.php', $this->vendorDir.'/composer/autoload_real.php');
        $this->assertFileEquals(__DIR__.'/Fixtures/autoload_static_functions_with_removed_include_paths_and_autolad_files.php', $this->vendorDir.'/composer/autoload_static.php');
        $this->assertFileNotExists($this->vendorDir.'/composer/autoload_files.php');
        $this->assertFileNotExists($this->vendorDir.'/composer/include_paths.php');
    }

    public function testFilesAutoloadOrderByDependencies()
    {
        $package = new Package('a', '1.0', '1.0');
        $package->setAutoload(array('files' => array('root2.php')));
        $package->setRequires(array(
            new Link('a', 'z/foo'),
            new Link('a', 'b/bar'),
            new Link('a', 'd/d'),
            new Link('a', 'e/e'),
        ));

        $packages = array();
        $packages[] = $z = new Package('z/foo', '1.0', '1.0');
        $packages[] = $b = new Package('b/bar', '1.0', '1.0');
        $packages[] = $d = new Package('d/d', '1.0', '1.0');
        $packages[] = $c = new Package('c/lorem', '1.0', '1.0');
        $packages[] = $e = new Package('e/e', '1.0', '1.0');

        $z->setAutoload(array('files' => array('testA.php')));
        $z->setRequires(array(new Link('z/foo', 'c/lorem')));

        $b->setAutoload(array('files' => array('testB.php')));
        $b->setRequires(array(new Link('b/bar', 'c/lorem'), new Link('b/bar', 'd/d')));

        $c->setAutoload(array('files' => array('testC.php')));

        $d->setAutoload(array('files' => array('testD.php')));
        $d->setRequires(array(new Link('d/d', 'c/lorem')));

        $e->setAutoload(array('files' => array('testE.php')));
        $e->setRequires(array(new Link('e/e', 'c/lorem')));

        $this->repository->expects($this->once())
            ->method('getCanonicalPackages')
            ->will($this->returnValue($packages));

        $this->fs->ensureDirectoryExists($this->vendorDir . '/z/foo');
        $this->fs->ensureDirectoryExists($this->vendorDir . '/b/bar');
        $this->fs->ensureDirectoryExists($this->vendorDir . '/c/lorem');
        $this->fs->ensureDirectoryExists($this->vendorDir . '/d/d');
        $this->fs->ensureDirectoryExists($this->vendorDir . '/e/e');
        file_put_contents($this->vendorDir . '/z/foo/testA.php', '<?php function testFilesAutoloadOrderByDependency1() {}');
        file_put_contents($this->vendorDir . '/b/bar/testB.php', '<?php function testFilesAutoloadOrderByDependency2() {}');
        file_put_contents($this->vendorDir . '/c/lorem/testC.php', '<?php function testFilesAutoloadOrderByDependency3() {}');
        file_put_contents($this->vendorDir . '/d/d/testD.php', '<?php function testFilesAutoloadOrderByDependency4() {}');
        file_put_contents($this->vendorDir . '/e/e/testE.php', '<?php function testFilesAutoloadOrderByDependency5() {}');
        file_put_contents($this->workingDir . '/root2.php', '<?php function testFilesAutoloadOrderByDependencyRoot() {}');

        $this->generator->dump($this->config, $this->repository, $package, $this->im, 'composer', false, 'FilesAutoloadOrder');
        $this->assertFileEquals(__DIR__ . '/Fixtures/autoload_functions_by_dependency.php', $this->vendorDir . '/autoload.php');
        $this->assertFileEquals(__DIR__ . '/Fixtures/autoload_real_files_by_dependency.php', $this->vendorDir . '/composer/autoload_real.php');
        $this->assertFileEquals(__DIR__ . '/Fixtures/autoload_static_files_by_dependency.php', $this->vendorDir . '/composer/autoload_static.php');

        require $this->vendorDir . '/autoload.php';

        $this->assertTrue(function_exists('testFilesAutoloadOrderByDependency1'));
        $this->assertTrue(function_exists('testFilesAutoloadOrderByDependency2'));
        $this->assertTrue(function_exists('testFilesAutoloadOrderByDependency3'));
        $this->assertTrue(function_exists('testFilesAutoloadOrderByDependency4'));
        $this->assertTrue(function_exists('testFilesAutoloadOrderByDependency5'));
        $this->assertTrue(function_exists('testFilesAutoloadOrderByDependencyRoot'));
    }

    /**
     * Test that PSR-0 and PSR-4 mappings are processed in the correct order for
     * autoloading and for classmap generation:
     * - The main package has priority over other packages.
     * - Longer namespaces have priority over shorter namespaces.
     */
    public function testOverrideVendorsAutoloading()
    {
        $mainPackage = new Package('z', '1.0', '1.0');
        $mainPackage->setAutoload(array(
            'psr-0' => array('A\\B' => $this->workingDir.'/lib'),
            'classmap' => array($this->workingDir.'/src'),
        ));
        $mainPackage->setRequires(array(
            new Link('z', 'a/a'),
            new Link('z', 'b/b'),
        ));

        $packages = array();
        $packages[] = $a = new Package('a/a', '1.0', '1.0');
        $packages[] = $b = new Package('b/b', '1.0', '1.0');
        $a->setAutoload(array(
            'psr-0' => array('A' => 'src/', 'A\\B' => 'lib/'),
            'classmap' => array('classmap'),
        ));
        $b->setAutoload(array(
            'psr-0' => array('B\\Sub\\Name' => 'src/'),
        ));

        $this->repository->expects($this->once())
            ->method('getCanonicalPackages')
            ->will($this->returnValue($packages));

        $this->fs->ensureDirectoryExists($this->workingDir.'/lib/A/B');
        $this->fs->ensureDirectoryExists($this->workingDir.'/src/');
        $this->fs->ensureDirectoryExists($this->vendorDir.'/composer');
        $this->fs->ensureDirectoryExists($this->vendorDir.'/a/a/classmap');
        $this->fs->ensureDirectoryExists($this->vendorDir.'/a/a/src');
        $this->fs->ensureDirectoryExists($this->vendorDir.'/a/a/lib/A/B');
        $this->fs->ensureDirectoryExists($this->vendorDir.'/b/b/src');

        // Define the classes A\B\C and Foo\Bar in the main package.
        file_put_contents($this->workingDir.'/lib/A/B/C.php', '<?php namespace A\\B; class C {}');
        file_put_contents($this->workingDir.'/src/classes.php', '<?php namespace Foo; class Bar {}');

        // Define the same two classes in the package a/a.
        file_put_contents($this->vendorDir.'/a/a/lib/A/B/C.php', '<?php namespace A\\B; class C {}');
        file_put_contents($this->vendorDir.'/a/a/classmap/classes.php', '<?php namespace Foo; class Bar {}');

        $expectedNamespace = <<<EOF
<?php

// autoload_namespaces.php @generated by Composer

\$vendorDir = dirname(dirname(__FILE__));
\$baseDir = dirname(\$vendorDir);

return array(
    'B\\\\Sub\\\\Name' => array(\$vendorDir . '/b/b/src'),
    'A\\\\B' => array(\$baseDir . '/lib', \$vendorDir . '/a/a/lib'),
    'A' => array(\$vendorDir . '/a/a/src'),
);

EOF;

        // autoload_psr4.php is expected to be empty in this example.
        $expectedPsr4 = <<<EOF
<?php

// autoload_psr4.php @generated by Composer

\$vendorDir = dirname(dirname(__FILE__));
\$baseDir = dirname(\$vendorDir);

return array(
);

EOF;

        $expectedClassmap = <<<EOF
<?php

// autoload_classmap.php @generated by Composer

\$vendorDir = dirname(dirname(__FILE__));
\$baseDir = dirname(\$vendorDir);

return array(
    'A\\\\B\\\\C' => \$baseDir . '/lib/A/B/C.php',
    'Foo\\\\Bar' => \$baseDir . '/src/classes.php',
);

EOF;

        $this->generator->dump($this->config, $this->repository, $mainPackage, $this->im, 'composer', true, '_9');
        $this->assertStringEqualsFile($this->vendorDir.'/composer/autoload_namespaces.php', $expectedNamespace);
        $this->assertStringEqualsFile($this->vendorDir.'/composer/autoload_psr4.php', $expectedPsr4);
        $this->assertStringEqualsFile($this->vendorDir.'/composer/autoload_classmap.php', $expectedClassmap);
    }

    public function testIncludePathFileGeneration()
    {
        $package = new Package('a', '1.0', '1.0');
        $packages = array();

        $a = new Package("a/a", "1.0", "1.0");
        $a->setIncludePaths(array("lib/"));

        $b = new Package("b/b", "1.0", "1.0");
        $b->setIncludePaths(array("library"));

        $c = new Package("c", "1.0", "1.0");
        $c->setIncludePaths(array("library"));

        $packages[] = $a;
        $packages[] = $b;
        $packages[] = $c;

        $this->repository->expects($this->once())
            ->method("getCanonicalPackages")
            ->will($this->returnValue($packages));

        $this->fs->ensureDirectoryExists($this->vendorDir.'/composer');

        $this->generator->dump($this->config, $this->repository, $package, $this->im, "composer", false, '_10');

        $this->assertFileEquals(__DIR__.'/Fixtures/include_paths.php', $this->vendorDir.'/composer/include_paths.php');
        $this->assertEquals(
            array(
                $this->vendorDir."/a/a/lib",
                $this->vendorDir."/b/b/library",
                $this->vendorDir."/c/library",
            ),
            require $this->vendorDir."/composer/include_paths.php"
        );
    }

    public function testIncludePathsArePrependedInAutoloadFile()
    {
        $package = new Package('a', '1.0', '1.0');
        $packages = array();

        $a = new Package("a/a", "1.0", "1.0");
        $a->setIncludePaths(array("lib/"));

        $packages[] = $a;

        $this->repository->expects($this->once())
            ->method("getCanonicalPackages")
            ->will($this->returnValue($packages));

        mkdir($this->vendorDir."/composer", 0777, true);

        $this->generator->dump($this->config, $this->repository, $package, $this->im, "composer", false, '_11');

        $oldIncludePath = get_include_path();

        require $this->vendorDir."/autoload.php";

        $this->assertEquals(
            $this->vendorDir."/a/a/lib".PATH_SEPARATOR.$oldIncludePath,
            get_include_path()
        );

        set_include_path($oldIncludePath);
    }

    public function testIncludePathsInMainPackage()
    {
        $package = new Package('a', '1.0', '1.0');
        $package->setIncludePaths(array('/lib', '/src'));

        $packages = array($a = new Package("a/a", "1.0", "1.0"));
        $a->setIncludePaths(array("lib/"));

        $this->repository->expects($this->once())
            ->method("getCanonicalPackages")
            ->will($this->returnValue($packages));

        mkdir($this->vendorDir."/composer", 0777, true);

        $this->generator->dump($this->config, $this->repository, $package, $this->im, "composer", false, '_12');

        $oldIncludePath = get_include_path();

        require $this->vendorDir."/autoload.php";

        $this->assertEquals(
            $this->workingDir."/lib".PATH_SEPARATOR.$this->workingDir."/src".PATH_SEPARATOR.$this->vendorDir."/a/a/lib".PATH_SEPARATOR.$oldIncludePath,
            get_include_path()
        );

        set_include_path($oldIncludePath);
    }

    public function testIncludePathFileWithoutPathsIsSkipped()
    {
        $package = new Package('a', '1.0', '1.0');
        $packages = array();

        $a = new Package("a/a", "1.0", "1.0");
        $packages[] = $a;

        $this->repository->expects($this->once())
            ->method("getCanonicalPackages")
            ->will($this->returnValue($packages));

        mkdir($this->vendorDir."/composer", 0777, true);

        $this->generator->dump($this->config, $this->repository, $package, $this->im, "composer", false, '_12');

        $this->assertFileNotExists($this->vendorDir."/composer/include_paths.php");
    }

    public function testPreAndPostEventsAreDispatchedDuringAutoloadDump()
    {
        $this->eventDispatcher
            ->expects($this->at(0))
            ->method('dispatchScript')
            ->with(ScriptEvents::PRE_AUTOLOAD_DUMP, false);

        $this->eventDispatcher
            ->expects($this->at(1))
            ->method('dispatchScript')
            ->with(ScriptEvents::POST_AUTOLOAD_DUMP, false);

        $package = new Package('a', '1.0', '1.0');
        $package->setAutoload(array('psr-0' => array('foo/bar/non/existing/')));

        $this->repository->expects($this->once())
            ->method('getCanonicalPackages')
            ->will($this->returnValue(array()));

        $this->generator->setRunScripts(true);
        $this->generator->dump($this->config, $this->repository, $package, $this->im, 'composer', true, '_8');
    }

    public function testUseGlobalIncludePath()
    {
        $package = new Package('a', '1.0', '1.0');
        $package->setAutoload(array(
            'psr-0' => array('Main\\Foo' => '', 'Main\\Bar' => ''),
        ));
        $package->setTargetDir('Main/Foo/');

        $this->repository->expects($this->once())
            ->method('getCanonicalPackages')
            ->will($this->returnValue(array()));

        $this->configValueMap['use-include-path'] = true;

        $this->fs->ensureDirectoryExists($this->vendorDir.'/a');

        $this->generator->dump($this->config, $this->repository, $package, $this->im, 'composer', false, 'IncludePath');
        $this->assertFileEquals(__DIR__.'/Fixtures/autoload_real_include_path.php', $this->vendorDir.'/composer/autoload_real.php');
        $this->assertFileEquals(__DIR__.'/Fixtures/autoload_static_include_path.php', $this->vendorDir.'/composer/autoload_static.php');
    }

    public function testVendorDirExcludedFromWorkingDir()
    {
        $workingDir = $this->vendorDir.'/working-dir';
        $vendorDir = $workingDir.'/../vendor';

        $this->fs->ensureDirectoryExists($workingDir);
        chdir($workingDir);

        $package = new Package('a', '1.0', '1.0');
        $package->setAutoload(array(
            'psr-0' => array('Foo' => 'src'),
            'psr-4' => array('Acme\Foo\\' => 'src-psr4'),
            'classmap' => array('classmap'),
            'files' => array('test.php'),
        ));
        $package->setRequires(array(
            new Link('a', 'b/b'),
        ));

        $vendorPackage = new Package('b/b', '1.0', '1.0');
        $vendorPackage->setAutoload(array(
            'psr-0' => array('Bar' => 'lib'),
            'psr-4' => array('Acme\Bar\\' => 'lib-psr4'),
            'classmap' => array('classmaps'),
            'files' => array('bootstrap.php'),
        ));

        $this->repository->expects($this->once())
            ->method('getCanonicalPackages')
            ->will($this->returnValue(array($vendorPackage)));

        $im = $this->getMockBuilder('Composer\Installer\InstallationManager')
            ->disableOriginalConstructor()
            ->getMock();
        $im->expects($this->any())
            ->method('getInstallPath')
            ->will($this->returnCallback(function ($package) use ($vendorDir) {
                $targetDir = $package->getTargetDir();

                return $vendorDir.'/'.$package->getName() . ($targetDir ? '/'.$targetDir : '');
            }));

        $this->fs->ensureDirectoryExists($workingDir.'/src/Foo');
        $this->fs->ensureDirectoryExists($workingDir.'/classmap');
        $this->fs->ensureDirectoryExists($vendorDir.'/composer');
        $this->fs->ensureDirectoryExists($vendorDir.'/b/b/lib/Bar');
        $this->fs->ensureDirectoryExists($vendorDir.'/b/b/classmaps');
        file_put_contents($workingDir.'/src/Foo/Bar.php', '<?php namespace Foo; class Bar {}');
        file_put_contents($workingDir.'/classmap/classes.php', '<?php namespace Foo; class Foo {}');
        file_put_contents($workingDir.'/test.php', '<?php class Foo {}');
        file_put_contents($vendorDir.'/b/b/lib/Bar/Foo.php', '<?php namespace Bar; class Foo {}');
        file_put_contents($vendorDir.'/b/b/classmaps/classes.php', '<?php namespace Bar; class Bar {}');
        file_put_contents($vendorDir.'/b/b/bootstrap.php', '<?php class Bar {}');

        $oldVendorDir = $this->vendorDir;
        $this->vendorDir = $vendorDir;
        $this->generator->dump($this->config, $this->repository, $package, $im, 'composer', true, '_13');
        $this->vendorDir = $oldVendorDir;

        $expectedNamespace = <<<'EOF'
<?php

// autoload_namespaces.php @generated by Composer

$vendorDir = dirname(dirname(__FILE__));
$baseDir = dirname($vendorDir).'/working-dir';

return array(
    'Foo' => array($baseDir . '/src'),
    'Bar' => array($vendorDir . '/b/b/lib'),
);

EOF;

        $expectedPsr4 = <<<'EOF'
<?php

// autoload_psr4.php @generated by Composer

$vendorDir = dirname(dirname(__FILE__));
$baseDir = dirname($vendorDir).'/working-dir';

return array(
    'Acme\\Foo\\' => array($baseDir . '/src-psr4'),
    'Acme\\Bar\\' => array($vendorDir . '/b/b/lib-psr4'),
);

EOF;

        $expectedClassmap = <<<'EOF'
<?php

// autoload_classmap.php @generated by Composer

$vendorDir = dirname(dirname(__FILE__));
$baseDir = dirname($vendorDir).'/working-dir';

return array(
    'Bar\\Bar' => $vendorDir . '/b/b/classmaps/classes.php',
    'Bar\\Foo' => $vendorDir . '/b/b/lib/Bar/Foo.php',
    'Foo\\Bar' => $baseDir . '/src/Foo/Bar.php',
    'Foo\\Foo' => $baseDir . '/classmap/classes.php',
);

EOF;

        $this->assertStringEqualsFile($vendorDir.'/composer/autoload_namespaces.php', $expectedNamespace);
        $this->assertStringEqualsFile($vendorDir.'/composer/autoload_psr4.php', $expectedPsr4);
        $this->assertStringEqualsFile($vendorDir.'/composer/autoload_classmap.php', $expectedClassmap);
        $this->assertContains("\$vendorDir . '/b/b/bootstrap.php',\n", file_get_contents($vendorDir.'/composer/autoload_files.php'));
        $this->assertContains("\$baseDir . '/test.php',\n", file_get_contents($vendorDir.'/composer/autoload_files.php'));
    }

    public function testUpLevelRelativePaths()
    {
        $workingDir = $this->workingDir.'/working-dir';
        mkdir($workingDir, 0777, true);
        chdir($workingDir);

        $package = new Package('a', '1.0', '1.0');
        $package->setAutoload(array(
            'psr-0' => array('Foo' => '../path/../src'),
            'psr-4' => array('Acme\Foo\\' => '../path/../src-psr4'),
            'classmap' => array('../classmap'),
            'files' => array('../test.php'),
            'exclude-from-classmap' => array('./../classmap/excluded'),
        ));

        $this->repository->expects($this->once())
            ->method('getCanonicalPackages')
            ->will($this->returnValue(array()));

        $this->fs->ensureDirectoryExists($this->workingDir.'/src/Foo');
        $this->fs->ensureDirectoryExists($this->workingDir.'/classmap/excluded');
        file_put_contents($this->workingDir.'/src/Foo/Bar.php', '<?php namespace Foo; class Bar {}');
        file_put_contents($this->workingDir.'/classmap/classes.php', '<?php namespace Foo; class Foo {}');
        file_put_contents($this->workingDir.'/classmap/excluded/classes.php', '<?php namespace Foo; class Boo {}');
        file_put_contents($this->workingDir.'/test.php', '<?php class Foo {}');

        $this->generator->dump($this->config, $this->repository, $package, $this->im, 'composer', true, '_14');

        $expectedNamespace = <<<'EOF'
<?php

// autoload_namespaces.php @generated by Composer

$vendorDir = dirname(dirname(__FILE__));
$baseDir = dirname($vendorDir).'/working-dir';

return array(
    'Foo' => array($baseDir . '/../src'),
);

EOF;

        $expectedPsr4 = <<<'EOF'
<?php

// autoload_psr4.php @generated by Composer

$vendorDir = dirname(dirname(__FILE__));
$baseDir = dirname($vendorDir).'/working-dir';

return array(
    'Acme\\Foo\\' => array($baseDir . '/../src-psr4'),
);

EOF;

        $expectedClassmap = <<<'EOF'
<?php

// autoload_classmap.php @generated by Composer

$vendorDir = dirname(dirname(__FILE__));
$baseDir = dirname($vendorDir).'/working-dir';

return array(
    'Foo\\Bar' => $baseDir . '/../src/Foo/Bar.php',
    'Foo\\Foo' => $baseDir . '/../classmap/classes.php',
);

EOF;

        $this->assertStringEqualsFile($this->vendorDir.'/composer/autoload_namespaces.php', $expectedNamespace);
        $this->assertStringEqualsFile($this->vendorDir.'/composer/autoload_psr4.php', $expectedPsr4);
        $this->assertStringEqualsFile($this->vendorDir.'/composer/autoload_classmap.php', $expectedClassmap);
        $this->assertContains("\$baseDir . '/../test.php',\n", file_get_contents($this->vendorDir.'/composer/autoload_files.php'));
    }

    public function testEmptyPaths()
    {
        $package = new Package('a', '1.0', '1.0');
        $package->setAutoload(array(
            'psr-0' => array('Foo' => ''),
            'psr-4' => array('Acme\Foo\\' => ''),
            'classmap' => array(''),
        ));

        $this->repository->expects($this->once())
            ->method('getCanonicalPackages')
            ->will($this->returnValue(array()));

        $this->fs->ensureDirectoryExists($this->workingDir.'/Foo');
        file_put_contents($this->workingDir.'/Foo/Bar.php', '<?php namespace Foo; class Bar {}');
        file_put_contents($this->workingDir.'/class.php', '<?php namespace Classmap; class Foo {}');

        $this->generator->dump($this->config, $this->repository, $package, $this->im, 'composer', true, '_15');

        $expectedNamespace = <<<'EOF'
<?php

// autoload_namespaces.php @generated by Composer

$vendorDir = dirname(dirname(__FILE__));
$baseDir = dirname($vendorDir);

return array(
    'Foo' => array($baseDir . '/'),
);

EOF;

        $expectedPsr4 = <<<'EOF'
<?php

// autoload_psr4.php @generated by Composer

$vendorDir = dirname(dirname(__FILE__));
$baseDir = dirname($vendorDir);

return array(
    'Acme\\Foo\\' => array($baseDir . '/'),
);

EOF;

        $expectedClassmap = <<<'EOF'
<?php

// autoload_classmap.php @generated by Composer

$vendorDir = dirname(dirname(__FILE__));
$baseDir = dirname($vendorDir);

return array(
    'Classmap\\Foo' => $baseDir . '/class.php',
    'Foo\\Bar' => $baseDir . '/Foo/Bar.php',
);

EOF;

        $this->assertStringEqualsFile($this->vendorDir.'/composer/autoload_namespaces.php', $expectedNamespace);
        $this->assertStringEqualsFile($this->vendorDir.'/composer/autoload_psr4.php', $expectedPsr4);
        $this->assertStringEqualsFile($this->vendorDir.'/composer/autoload_classmap.php', $expectedClassmap);
    }

    public function testVendorSubstringPath()
    {
        $package = new Package('a', '1.0', '1.0');
        $package->setAutoload(array(
            'psr-0' => array('Foo' => 'composer-test-autoload-src/src'),
            'psr-4' => array('Acme\Foo\\' => 'composer-test-autoload-src/src-psr4'),
        ));

        $this->repository->expects($this->once())
            ->method('getCanonicalPackages')
            ->will($this->returnValue(array()));

        $this->fs->ensureDirectoryExists($this->vendorDir.'/a');

        $expectedNamespace = <<<'EOF'
<?php

// autoload_namespaces.php @generated by Composer

$vendorDir = dirname(dirname(__FILE__));
$baseDir = dirname($vendorDir);

return array(
    'Foo' => array($baseDir . '/composer-test-autoload-src/src'),
);

EOF;

        $expectedPsr4 = <<<'EOF'
<?php

// autoload_psr4.php @generated by Composer

$vendorDir = dirname(dirname(__FILE__));
$baseDir = dirname($vendorDir);

return array(
    'Acme\\Foo\\' => array($baseDir . '/composer-test-autoload-src/src-psr4'),
);

EOF;

        $this->generator->dump($this->config, $this->repository, $package, $this->im, 'composer', false, 'VendorSubstring');
        $this->assertStringEqualsFile($this->vendorDir.'/composer/autoload_namespaces.php', $expectedNamespace);
        $this->assertStringEqualsFile($this->vendorDir.'/composer/autoload_psr4.php', $expectedPsr4);
    }

    public function testExcludeFromClassmap()
    {
        $package = new Package('a', '1.0', '1.0');
        $package->setAutoload(array(
            'psr-0' => array(
                'Main' => 'src/',
                'Lala' => array('src/', 'lib/'),
            ),
            'psr-4' => array(
                'Acme\Fruit\\' => 'src-fruit/',
                'Acme\Cake\\' => array('src-cake/', 'lib-cake/'),
            ),
            'classmap' => array('composersrc/'),
            'exclude-from-classmap' => array(
                '/composersrc/foo/bar/',
                '/composersrc/excludedTests/',
                '/composersrc/ClassToExclude.php',
                '/composersrc/*/excluded/excsubpath',
                '**/excsubpath',
            ),
        ));

        $this->repository->expects($this->once())
            ->method('getCanonicalPackages')
            ->will($this->returnValue(array()));

        $this->fs->ensureDirectoryExists($this->workingDir.'/composer');
        $this->fs->ensureDirectoryExists($this->workingDir.'/src/Lala/Test');
        $this->fs->ensureDirectoryExists($this->workingDir.'/lib');
        file_put_contents($this->workingDir.'/src/Lala/ClassMapMain.php', '<?php namespace Lala; class ClassMapMain {}');
        file_put_contents($this->workingDir.'/src/Lala/Test/ClassMapMainTest.php', '<?php namespace Lala\Test; class ClassMapMainTest {}');

        $this->fs->ensureDirectoryExists($this->workingDir.'/src-fruit');
        $this->fs->ensureDirectoryExists($this->workingDir.'/src-cake');
        $this->fs->ensureDirectoryExists($this->workingDir.'/lib-cake');
        file_put_contents($this->workingDir.'/src-cake/ClassMapBar.php', '<?php namespace Acme\Cake; class ClassMapBar {}');

        $this->fs->ensureDirectoryExists($this->workingDir.'/composersrc');
        $this->fs->ensureDirectoryExists($this->workingDir.'/composersrc/tests');
        file_put_contents($this->workingDir.'/composersrc/foo.php', '<?php class ClassMapFoo {}');

        // this classes should not be found in the classmap
        $this->fs->ensureDirectoryExists($this->workingDir.'/composersrc/excludedTests');
        file_put_contents($this->workingDir.'/composersrc/excludedTests/bar.php', '<?php class ClassExcludeMapFoo {}');
        file_put_contents($this->workingDir.'/composersrc/ClassToExclude.php', '<?php class ClassClassToExclude {}');
        $this->fs->ensureDirectoryExists($this->workingDir.'/composersrc/long/excluded/excsubpath');
        file_put_contents($this->workingDir.'/composersrc/long/excluded/excsubpath/foo.php', '<?php class ClassExcludeMapFoo2 {}');
        file_put_contents($this->workingDir.'/composersrc/long/excluded/excsubpath/bar.php', '<?php class ClassExcludeMapBar {}');

        // symlink directory in project directory in classmap
        $this->fs->ensureDirectoryExists($this->workingDir.'/forks/bar/src/exclude');
        $this->fs->ensureDirectoryExists($this->workingDir.'/composersrc/foo');

        file_put_contents($this->workingDir.'/forks/bar/src/exclude/FooExclClass.php', '<?php class FooExclClass {};');
        $target = $this->workingDir.'/forks/bar/';
        $link = $this->workingDir.'/composersrc/foo/bar';
        $command = Platform::isWindows()
            ? 'mklink /j "' . str_replace('/', '\\', $link) . '" "' . str_replace('/', '\\', $target) . '"'
            : 'ln -s "' . $target . '" "' . $link . '"';
        exec($command);

        $this->generator->dump($this->config, $this->repository, $package, $this->im, 'composer', true, '_1');

        // Assert that autoload_classmap.php was correctly generated.
        $this->assertAutoloadFiles('classmap', $this->vendorDir.'/composer', 'classmap');
    }

    private function assertAutoloadFiles($name, $dir, $type = 'namespaces')
    {
        $a = __DIR__.'/Fixtures/autoload_'.$name.'.php';
        $b = $dir.'/autoload_'.$type.'.php';
        $this->assertFileEquals($a, $b);
    }

    public static function assertFileEquals($expected, $actual, $message = '', $canonicalize = false, $ignoreCase = false)
    {
        return self::assertEquals(
            file_get_contents($expected),
            file_get_contents($actual),
            $message ?: $expected.' equals '.$actual,
            0,
            10,
            $canonicalize,
            $ignoreCase
        );
    }

    public static function assertEquals($expected, $actual, $message = '', $delta = 0, $maxDepth = 10, $canonicalize = false, $ignoreCase = false)
    {
        return parent::assertEquals(str_replace("\r", '', $expected), str_replace("\r", '', $actual), $message, $delta, $maxDepth, $canonicalize, $ignoreCase);
    }
}<|MERGE_RESOLUTION|>--- conflicted
+++ resolved
@@ -453,8 +453,6 @@
         );
     }
 
-<<<<<<< HEAD
-=======
     public function testNonDevAutoloadExclusionWithRecursionReplace()
     {
         $package = new Package('a', '1.0', '1.0');
@@ -488,7 +486,6 @@
         $this->assertFileExists($this->vendorDir.'/composer/autoload_classmap.php', "ClassMap file needs to be generated, even if empty.");
     }
 
->>>>>>> e0c44f2a
     public function testPSRToClassMapIgnoresNonExistingDir()
     {
         $package = new Package('a', '1.0', '1.0');
