<?php

/*
 * This file is part of Composer.
 *
 * (c) Nils Adermann <naderman@naderman.de>
 *     Jordi Boggiano <j.boggiano@seld.be>
 *
 * For the full copyright and license information, please view the LICENSE
 * file that was distributed with this source code.
 */

namespace Composer\Test\Repository;

use Composer\Test\TestCase;
use Symfony\Component\Process\ExecutableFinder;
use Composer\Package\Dumper\ArrayDumper;
use Composer\Repository\VcsRepository;
use Composer\Util\Filesystem;
use Composer\Util\ProcessExecutor;
use Composer\IO\NullIO;
use Composer\Config;

/**
 * @group slow
 */
class VcsRepositoryTest extends TestCase
{
    private static $composerHome;
    private static $gitRepo;
    private $skipped;

    protected function initialize()
    {
        $locator = new ExecutableFinder();
        if (!$locator->find('git')) {
            $this->skipped = 'This test needs a git binary in the PATH to be able to run';

            return;
        }
<<<<<<< HEAD

        $oldCwd = getcwd();
        self::$composerHome = $this->getUniqueTmpDirectory();
        self::$gitRepo = $this->getUniqueTmpDirectory();

        if (!@chdir(self::$gitRepo)) {
            $this->skipped = 'Could not create and move into the temp git repo '.self::$gitRepo;
=======
        if (!@chdir(self::$gitRepo)) {
            $this->skipped = 'Could not move into the temp git repo '.self::$gitRepo;
>>>>>>> 2c6a9aba

            return;
        }

        // init
        $process = new ProcessExecutor;
        $exec = function ($command) use ($process) {
            $cwd = getcwd();
            if ($process->execute($command, $output, $cwd) !== 0) {
                throw new \RuntimeException('Failed to execute '.$command.': '.$process->getErrorOutput());
            }
        };

        $exec('git init');
        $exec('git config user.email composertest@example.org');
        $exec('git config user.name ComposerTest');
        $exec('git config commit.gpgsign false');
        touch('foo');
        $exec('git add foo');
        $exec('git commit -m init');

        // non-composed tag & branch
        $exec('git tag 0.5.0');
        $exec('git branch oldbranch');

        // add composed tag & master branch
        $composer = array('name' => 'a/b');
        file_put_contents('composer.json', json_encode($composer));
        $exec('git add composer.json');
        $exec('git commit -m addcomposer');
        $exec('git tag 0.6.0');

        // add feature-a branch
        $exec('git checkout -b feature/a-1.0-B');
        file_put_contents('foo', 'bar feature');
        $exec('git add foo');
        $exec('git commit -m change-a');

        // add version to composer.json
        $exec('git checkout master');
        $composer['version'] = '1.0.0';
        file_put_contents('composer.json', json_encode($composer));
        $exec('git add composer.json');
        $exec('git commit -m addversion');

        // create tag with wrong version in it
        $exec('git tag 0.9.0');
        // create tag with correct version in it
        $exec('git tag 1.0.0');

        // add feature-b branch
        $exec('git checkout -b feature-b');
        file_put_contents('foo', 'baz feature');
        $exec('git add foo');
        $exec('git commit -m change-b');

        // add 1.0 branch
        $exec('git checkout master');
        $exec('git branch 1.0');

        // add 1.0.x branch
        $exec('git branch 1.1.x');

        // update master to 2.0
        $composer['version'] = '2.0.0';
        file_put_contents('composer.json', json_encode($composer));
        $exec('git add composer.json');
        $exec('git commit -m bump-version');

        chdir($oldCwd);
    }

    public function setUp()
    {
        if (!self::$gitRepo) {
            $this->initialize();
        }
        if ($this->skipped) {
            $this->markTestSkipped($this->skipped);
        }
    }

    public static function tearDownAfterClass()
    {
        $fs = new Filesystem;
        $fs->removeDirectory(self::$composerHome);
        $fs->removeDirectory(self::$gitRepo);
    }

    public function testLoadVersions()
    {
        $expected = array(
            '0.6.0' => true,
            '1.0.0' => true,
            '1.0.x-dev' => true,
            '1.1.x-dev' => true,
            'dev-feature-b' => true,
            'dev-feature/a-1.0-B' => true,
            'dev-master' => true,
            '9999999-dev' => true, // alias of dev-master
        );

        $config = new Config();
        $config->merge(array(
            'config' => array(
                'home' => self::$composerHome,
            ),
        ));
        $httpDownloader = $this->getMockBuilder('Composer\Util\HttpDownloader')->disableOriginalConstructor()->getMock();
        $repo = new VcsRepository(array('url' => self::$gitRepo, 'type' => 'vcs'), new NullIO, $config, $httpDownloader);
        $packages = $repo->getPackages();
        $dumper = new ArrayDumper();

        foreach ($packages as $package) {
            if (isset($expected[$package->getPrettyVersion()])) {
                unset($expected[$package->getPrettyVersion()]);
            } else {
                $this->fail('Unexpected version '.$package->getPrettyVersion().' in '.json_encode($dumper->dump($package)));
            }
        }

        $this->assertEmpty($expected, 'Missing versions: '.implode(', ', array_keys($expected)));
    }
}<|MERGE_RESOLUTION|>--- conflicted
+++ resolved
@@ -38,18 +38,13 @@
 
             return;
         }
-<<<<<<< HEAD
 
         $oldCwd = getcwd();
         self::$composerHome = $this->getUniqueTmpDirectory();
         self::$gitRepo = $this->getUniqueTmpDirectory();
 
         if (!@chdir(self::$gitRepo)) {
-            $this->skipped = 'Could not create and move into the temp git repo '.self::$gitRepo;
-=======
-        if (!@chdir(self::$gitRepo)) {
             $this->skipped = 'Could not move into the temp git repo '.self::$gitRepo;
->>>>>>> 2c6a9aba
 
             return;
         }
